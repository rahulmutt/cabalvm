<<<<<<< HEAD
{-# LANGUAGE CPP #-}
{-# LANGUAGE PatternGuards #-}
=======
>>>>>>> 679812d2
{-# LANGUAGE DeriveDataTypeable #-}
{-# LANGUAGE OverloadedStrings #-}
{-# LANGUAGE RecordWildCards #-}
{-# LANGUAGE ScopedTypeVariables #-}

-----------------------------------------------------------------------------
-- |
-- Module      :  Distribution.Simple.Configure
-- Copyright   :  Isaac Jones 2003-2005
-- License     :  BSD3
--
-- Maintainer  :  cabal-devel@haskell.org
-- Portability :  portable
--
-- This deals with the /configure/ phase. It provides the 'configure' action
-- which is given the package description and configure flags. It then tries
-- to: configure the compiler; resolves any conditionals in the package
-- description; resolve the package dependencies; check if all the extensions
-- used by this package are supported by the compiler; check that all the build
-- tools are available (including version checks if appropriate); checks for
-- any required @pkg-config@ packages (updating the 'BuildInfo' with the
-- results)
--
-- Then based on all this it saves the info in the 'LocalBuildInfo' and writes
-- it out to the @dist\/setup-config@ file. It also displays various details to
-- the user, the amount of information displayed depending on the verbosity
-- level.

module Distribution.Simple.Configure (configure,
                                      writePersistBuildConfig,
                                      getConfigStateFile,
                                      getPersistBuildConfig,
                                      checkPersistBuildConfigOutdated,
                                      tryGetPersistBuildConfig,
                                      maybeGetPersistBuildConfig,
                                      findDistPref, findDistPrefOrDefault,
                                      computeComponentId,
                                      localBuildInfoFile,
                                      getInstalledPackages,
                                      getInstalledPackagesMonitorFiles,
                                      getPackageDBContents,
                                      configCompiler, configCompilerAux,
                                      configCompilerEx, configCompilerAuxEx,
                                      ccLdOptionsBuildInfo,
                                      checkForeignDeps,
                                      interpretPackageDbFlags,
                                      ConfigStateFileError(..),
                                      tryGetConfigStateFile,
                                      platformDefines,
                                     )
    where

import Distribution.Compiler
    ( CompilerId(..) )
import Distribution.Utils.NubList
import Distribution.Simple.Compiler
    ( CompilerFlavor(..), Compiler(..), compilerFlavor, compilerVersion
    , compilerInfo, ProfDetailLevel(..), knownProfDetailLevels
    , showCompilerId, unsupportedLanguages, unsupportedExtensions
    , PackageDB(..), PackageDBStack, reexportedModulesSupported
    , packageKeySupported, renamingPackageFlagsSupported
    , unifiedIPIDRequired )
import Distribution.Simple.PreProcess ( platformDefines )
import Distribution.Package
    ( PackageName(PackageName), PackageIdentifier(..), PackageId
    , packageName, packageVersion, Package(..)
    , Dependency(Dependency), simplifyDependency
    , ComponentId(..), thisPackageVersion, ComponentId(..) )
import qualified Distribution.InstalledPackageInfo as Installed
import Distribution.InstalledPackageInfo (InstalledPackageInfo, emptyInstalledPackageInfo)
import qualified Distribution.Simple.PackageIndex as PackageIndex
import Distribution.Simple.PackageIndex (InstalledPackageIndex)
import Distribution.PackageDescription as PD
    ( PackageDescription(..), specVersion, GenericPackageDescription(..)
    , Library(..), hasLibs, Executable(..), BuildInfo(..), allExtensions
    , HookedBuildInfo, updatePackageDescription, allBuildInfo
    , Flag(flagName), FlagName(..), TestSuite(..), Benchmark(..)
    , ModuleReexport(..) , defaultRenaming, FlagAssignment )
import Distribution.ModuleName
    ( ModuleName )
import Distribution.PackageDescription.Configuration
    ( finalizePackageDescription, mapTreeData )
import Distribution.PackageDescription.Check
    ( PackageCheck(..), checkPackage, checkPackageFiles )
import Distribution.Simple.Program
    ( Program(..), ProgramLocation(..), ConfiguredProgram(..)
    , ProgramConfiguration, defaultProgramConfiguration
    , ProgramSearchPathEntry(..), getProgramSearchPath, setProgramSearchPath
    , configureAllKnownPrograms, knownPrograms, lookupKnownProgram
    , userSpecifyArgss, userSpecifyPaths
    , lookupProgram, requireProgram, requireProgramVersion
    , pkgConfigProgram, gccProgram, rawSystemProgramStdoutConf )
import Distribution.Simple.Setup as Setup
    ( ConfigFlags(..), CopyDest(..), Flag(..), defaultDistPref
    , fromFlag, fromFlagOrDefault, flagToMaybe, toFlag )
import Distribution.Simple.InstallDirs
    ( InstallDirs(..), defaultInstallDirs, combineInstallDirs )
import Distribution.Simple.LocalBuildInfo
    ( LocalBuildInfo(..), Component(..), ComponentLocalBuildInfo(..)
    , absoluteInstallDirs, prefixRelativeInstallDirs
    , ComponentName(..), showComponentName, pkgEnabledComponents
    , componentBuildInfo, componentName, checkComponentsCyclic
    , lookupComponent )
import Distribution.Simple.BuildPaths
    ( autogenModulesDir )
import Distribution.Simple.Utils
    ( die, warn, info, setupMessage
    , createDirectoryIfMissingVerbose, moreRecentFile
    , intercalate, cabalVersion
    , writeFileAtomic
    , withTempFile )
import Distribution.System
    ( OS(..), buildOS, Platform (..), buildPlatform )
import Distribution.Version
         ( Version(..), anyVersion, orLaterVersion, withinRange, isAnyVersion )
import Distribution.Verbosity
    ( Verbosity, lessVerbose )
import Distribution.Simple.InstallDirs
    ( fromPathTemplate, substPathTemplate, toPathTemplate, packageTemplateEnv )

import qualified Distribution.Simple.GHC   as GHC
import qualified Distribution.Simple.GHCJS as GHCJS
import qualified Distribution.Simple.JHC   as JHC
import qualified Distribution.Simple.LHC   as LHC
import qualified Distribution.Simple.UHC   as UHC
import qualified Distribution.Simple.HaskellSuite as HaskellSuite

-- Prefer the more generic Data.Traversable.mapM to Prelude.mapM
import Prelude hiding ( mapM )
import Control.Exception
    ( Exception, evaluate, throw, throwIO, try )
import Control.Exception ( ErrorCall )
import Control.Monad
    ( liftM, when, unless, foldM, filterM )
import Distribution.Compat.Binary ( decodeOrFailIO, encode )
import GHC.Fingerprint ( Fingerprint(..), fingerprintString )
import Data.ByteString.Lazy (ByteString)
import qualified Data.ByteString            as BS
import qualified Data.ByteString.Lazy.Char8 as BLC8
import Data.List
    ( (\\), nub, partition, isPrefixOf, inits, stripPrefix )
import Data.Maybe
    ( isNothing, catMaybes, fromMaybe, isJust )
import Data.Either
    ( partitionEithers )
import qualified Data.Set as Set
import Data.Monoid as Mon ( Monoid(..) )
import qualified Data.Map as Map
import Data.Map (Map)
import Data.Traversable
    ( mapM )
import Data.Typeable
import Data.Char ( chr, isAlphaNum )
import Numeric ( showIntAtBase )
import Data.Bits ( shift )
import System.Directory
    ( doesFileExist, createDirectoryIfMissing, getTemporaryDirectory )
import System.FilePath
    ( (</>), isAbsolute )
import qualified System.Info
    ( compilerName, compilerVersion )
import System.IO
    ( hPutStrLn, hClose )
import Distribution.Text
    ( Text(disp), display, simpleParse )
import Text.PrettyPrint
    ( render, (<>), ($+$), char, text, comma
    , quotes, punctuate, nest, sep, hsep )
import Distribution.Compat.Environment ( lookupEnv )
import Distribution.Compat.Exception ( catchExit, catchIO )

-- | The errors that can be thrown when reading the @setup-config@ file.
data ConfigStateFileError
    = ConfigStateFileNoHeader -- ^ No header found.
    | ConfigStateFileBadHeader -- ^ Incorrect header.
    | ConfigStateFileNoParse -- ^ Cannot parse file contents.
    | ConfigStateFileMissing -- ^ No file!
    | ConfigStateFileBadVersion PackageIdentifier PackageIdentifier (Either ConfigStateFileError LocalBuildInfo) -- ^ Mismatched version.
  deriving (Typeable)

instance Show ConfigStateFileError where
    show ConfigStateFileNoHeader =
        "Saved package config file header is missing. "
        ++ "Try re-running the 'configure' command."
    show ConfigStateFileBadHeader =
        "Saved package config file header is corrupt. "
        ++ "Try re-running the 'configure' command."
    show ConfigStateFileNoParse =
        "Saved package config file body is corrupt. "
        ++ "Try re-running the 'configure' command."
    show ConfigStateFileMissing = "Run the 'configure' command first."
    show (ConfigStateFileBadVersion oldCabal oldCompiler _) =
        "You need to re-run the 'configure' command. "
        ++ "The version of Cabal being used has changed (was "
        ++ display oldCabal ++ ", now "
        ++ display currentCabalId ++ ")."
        ++ badCompiler
      where
        badCompiler
          | oldCompiler == currentCompilerId = ""
          | otherwise =
              " Additionally the compiler is different (was "
              ++ display oldCompiler ++ ", now "
              ++ display currentCompilerId
              ++ ") which is probably the cause of the problem."

instance Exception ConfigStateFileError

-- | Read the 'localBuildInfoFile'.  Throw an exception if the file is
-- missing, if the file cannot be read, or if the file was created by an older
-- version of Cabal.
getConfigStateFile :: FilePath -- ^ The file path of the @setup-config@ file.
                   -> IO LocalBuildInfo
getConfigStateFile filename = do
    exists <- doesFileExist filename
    unless exists $ throwIO ConfigStateFileMissing
    -- Read the config file into a strict ByteString to avoid problems with
    -- lazy I/O, then convert to lazy because the binary package needs that.
    contents <- BS.readFile filename
    let (header, body) = BLC8.span (/='\n') (BLC8.fromChunks [contents])

    headerParseResult <- try $ evaluate $ parseHeader header
    let (cabalId, compId) =
            case headerParseResult of
              Left (_ :: ErrorCall) -> throw ConfigStateFileBadHeader
              Right x -> x

    let getStoredValue = do
          result <- decodeOrFailIO (BLC8.tail body)
          case result of
            Left _ -> throw ConfigStateFileNoParse
            Right x -> return x
        deferErrorIfBadVersion act
          | cabalId /= currentCabalId = do
              eResult <- try act
              throw $ ConfigStateFileBadVersion cabalId compId eResult
          | otherwise = act
    deferErrorIfBadVersion getStoredValue

-- | Read the 'localBuildInfoFile', returning either an error or the local build info.
tryGetConfigStateFile :: FilePath -- ^ The file path of the @setup-config@ file.
                      -> IO (Either ConfigStateFileError LocalBuildInfo)
tryGetConfigStateFile = try . getConfigStateFile

-- | Try to read the 'localBuildInfoFile'.
tryGetPersistBuildConfig :: FilePath -- ^ The @dist@ directory path.
                         -> IO (Either ConfigStateFileError LocalBuildInfo)
tryGetPersistBuildConfig = try . getPersistBuildConfig

-- | Read the 'localBuildInfoFile'. Throw an exception if the file is
-- missing, if the file cannot be read, or if the file was created by an older
-- version of Cabal.
getPersistBuildConfig :: FilePath -- ^ The @dist@ directory path.
                      -> IO LocalBuildInfo
getPersistBuildConfig = getConfigStateFile . localBuildInfoFile

-- | Try to read the 'localBuildInfoFile'.
maybeGetPersistBuildConfig :: FilePath -- ^ The @dist@ directory path.
                           -> IO (Maybe LocalBuildInfo)
maybeGetPersistBuildConfig =
    liftM (either (const Nothing) Just) . tryGetPersistBuildConfig

-- | After running configure, output the 'LocalBuildInfo' to the
-- 'localBuildInfoFile'.
writePersistBuildConfig :: FilePath -- ^ The @dist@ directory path.
                        -> LocalBuildInfo -- ^ The 'LocalBuildInfo' to write.
                        -> IO ()
writePersistBuildConfig distPref lbi = do
    createDirectoryIfMissing False distPref
    writeFileAtomic (localBuildInfoFile distPref) $
      BLC8.unlines [showHeader pkgId, encode lbi]
  where
    pkgId = packageId $ localPkgDescr lbi

-- | Identifier of the current Cabal package.
currentCabalId :: PackageIdentifier
currentCabalId = PackageIdentifier (PackageName "Cabal") cabalVersion

-- | Identifier of the current compiler package.
currentCompilerId :: PackageIdentifier
currentCompilerId = PackageIdentifier (PackageName System.Info.compilerName)
                                      System.Info.compilerVersion

-- | Parse the @setup-config@ file header, returning the package identifiers 
-- for Cabal and the compiler.
parseHeader :: ByteString -- ^ The file contents.
            -> (PackageIdentifier, PackageIdentifier)
parseHeader header = case BLC8.words header of
  ["Saved", "package", "config", "for", pkgId, "written", "by", cabalId, "using", compId] ->
      fromMaybe (throw ConfigStateFileBadHeader) $ do
          _ <- simpleParse (BLC8.unpack pkgId) :: Maybe PackageIdentifier
          cabalId' <- simpleParse (BLC8.unpack cabalId)
          compId' <- simpleParse (BLC8.unpack compId)
          return (cabalId', compId')
  _ -> throw ConfigStateFileNoHeader

-- | Generate the @setup-config@ file header.
showHeader :: PackageIdentifier -- ^ The processed package.
            -> ByteString
showHeader pkgId = BLC8.unwords
    [ "Saved", "package", "config", "for"
    , BLC8.pack $ display pkgId
    , "written", "by"
    , BLC8.pack $ display currentCabalId
    , "using"
    , BLC8.pack $ display currentCompilerId
    ]

-- | Check that localBuildInfoFile is up-to-date with respect to the
-- .cabal file.
checkPersistBuildConfigOutdated :: FilePath -> FilePath -> IO Bool
checkPersistBuildConfigOutdated distPref pkg_descr_file = do
  pkg_descr_file `moreRecentFile` (localBuildInfoFile distPref)

-- | Get the path of @dist\/setup-config@.
localBuildInfoFile :: FilePath -- ^ The @dist@ directory path.
                    -> FilePath
localBuildInfoFile distPref = distPref </> "setup-config"

-- -----------------------------------------------------------------------------
-- * Configuration
-- -----------------------------------------------------------------------------

-- | Return the \"dist/\" prefix, or the default prefix. The prefix is taken from
-- (in order of highest to lowest preference) the override prefix, the \"CABAL_BUILDDIR\"
-- environment variable, or the default prefix.
findDistPref :: FilePath  -- ^ default \"dist\" prefix
             -> Setup.Flag FilePath  -- ^ override \"dist\" prefix
             -> IO FilePath
findDistPref defDistPref overrideDistPref = do
    envDistPref <- liftM parseEnvDistPref (lookupEnv "CABAL_BUILDDIR")
    return $ fromFlagOrDefault defDistPref (mappend envDistPref overrideDistPref)
  where
    parseEnvDistPref env =
      case env of
        Just distPref | not (null distPref) -> toFlag distPref
        _ -> NoFlag

-- | Return the \"dist/\" prefix, or the default prefix. The prefix is taken from
-- (in order of highest to lowest preference) the override prefix, the \"CABAL_BUILDDIR\"
-- environment variable, or 'defaultDistPref' is used. Call this function to resolve a
-- @*DistPref@ flag whenever it is not known to be set. (The @*DistPref@ flags are always
-- set to a definite value before invoking 'UserHooks'.)
findDistPrefOrDefault :: Setup.Flag FilePath  -- ^ override \"dist\" prefix
                      -> IO FilePath
findDistPrefOrDefault = findDistPref defaultDistPref

-- |Perform the \"@.\/setup configure@\" action.
-- Returns the @.setup-config@ file.
configure :: (GenericPackageDescription, HookedBuildInfo)
          -> ConfigFlags -> IO LocalBuildInfo
configure (pkg_descr0, pbi) cfg
  = do  let distPref = fromFlag (configDistPref cfg)
            buildDir' = distPref </> "build"

        setupMessage verbosity "Configuring" (packageId pkg_descr0)

        unless (configProfExe cfg == NoFlag) $ do
          let enable | fromFlag (configProfExe cfg) = "enable"
                     | otherwise = "disable"
          warn verbosity
            ("The flag --" ++ enable ++ "-executable-profiling is deprecated. "
             ++ "Please use --" ++ enable ++ "-profiling instead.")

        unless (configLibCoverage cfg == NoFlag) $ do
          let enable | fromFlag (configLibCoverage cfg) = "enable"
                     | otherwise = "disable"
          warn verbosity
            ("The flag --" ++ enable ++ "-library-coverage is deprecated. "
             ++ "Please use --" ++ enable ++ "-coverage instead.")

        createDirectoryIfMissingVerbose (lessVerbose verbosity) True distPref

        let programsConfig = mkProgramsConfig cfg (configPrograms cfg)
            userInstall    = fromFlag (configUserInstall cfg)
            packageDbs     = interpretPackageDbFlags userInstall
                             (configPackageDBs cfg)

        -- detect compiler
        (comp, compPlatform, programsConfig') <- configCompilerEx
          (flagToMaybe $ configHcFlavor cfg)
          (flagToMaybe $ configHcPath cfg) (flagToMaybe $ configHcPkg cfg)
          programsConfig (lessVerbose verbosity)
        let version = compilerVersion comp
            flavor  = compilerFlavor comp

        -- Create a PackageIndex that makes *any libraries that might be*
        -- defined internally to this package look like installed packages, in
        -- case an executable should refer to any of them as dependencies.
        --
        -- It must be *any libraries that might be* defined rather than the
        -- actual definitions, because these depend on conditionals in the .cabal
        -- file, and we haven't resolved them yet.  finalizePackageDescription
        -- does the resolution of conditionals, and it takes internalPackageSet
        -- as part of its input.
        --
        -- Currently a package can define no more than one library (which has
        -- the same name as the package) but we could extend this later.
        -- If we later allowed private internal libraries, then here we would
        -- need to pre-scan the conditional data to make a list of all private
        -- libraries that could possibly be defined by the .cabal file.
        let pid = packageId pkg_descr0
            internalPackage = emptyInstalledPackageInfo {
                --TODO: should use a per-compiler method to map the source
                --      package ID into an installed package id we can use
                --      for the internal package set. The open-codes use of
                --      ComponentId . display here is a hack.
                Installed.installedComponentId =
                   ComponentId $ display $ pid,
                Installed.sourcePackageId = pid
              }
            internalPackageSet = PackageIndex.fromList [internalPackage]
        installedPackageSet <- getInstalledPackages (lessVerbose verbosity) comp
                                      packageDbs programsConfig'

        (allConstraints, requiredDepsMap) <- either die return $
          combinedConstraints (configConstraints cfg)
                              (configDependencies cfg)
                              installedPackageSet

        let exactConf = fromFlagOrDefault False (configExactConfiguration cfg)
            -- Constraint test function for the solver
            dependencySatisfiable d@(Dependency depName verRange)
              | exactConf =
                -- When we're given '--exact-configuration', we assume that all
                -- dependencies and flags are exactly specified on the command
                -- line. Thus we only consult the 'requiredDepsMap'. Note that
                -- we're not doing the version range check, so if there's some
                -- dependency that wasn't specified on the command line,
                -- 'finalizePackageDescription' will fail.
                --
                -- TODO: mention '--exact-configuration' in the error message
                -- when this fails?
                (depName `Map.member` requiredDepsMap) || isInternalDep

              | otherwise =
                -- Normal operation: just look up dependency in the package
                -- index.
                not . null . PackageIndex.lookupDependency pkgs' $ d
              where
                pkgs' = PackageIndex.insert internalPackage installedPackageSet
                isInternalDep = pkgName pid == depName
                                && pkgVersion pid `withinRange` verRange
            enableTest t = t { testEnabled = fromFlag (configTests cfg) }
            flaggedTests = map (\(n, t) -> (n, mapTreeData enableTest t))
                               (condTestSuites pkg_descr0)
            enableBenchmark bm = bm { benchmarkEnabled =
                                         fromFlag (configBenchmarks cfg) }
            flaggedBenchmarks = map (\(n, bm) ->
                                      (n, mapTreeData enableBenchmark bm))
                               (condBenchmarks pkg_descr0)
            pkg_descr0'' = pkg_descr0 { condTestSuites = flaggedTests
                                      , condBenchmarks = flaggedBenchmarks }

        (pkg_descr0', flags) <-
                case finalizePackageDescription
                       (configConfigurationsFlags cfg)
                       dependencySatisfiable
                       compPlatform
                       (compilerInfo comp)
                       allConstraints
                       pkg_descr0''
                of Right r -> return r
                   Left missing ->
                       die $ "At least the following dependencies are missing:\n"
                         ++ (render . nest 4 . sep . punctuate comma
                                    . map (disp . simplifyDependency)
                                    $ missing)

        -- Sanity check: if '--exact-configuration' was given, ensure that the
        -- complete flag assignment was specified on the command line.
        when exactConf $ do
          let cmdlineFlags = map fst (configConfigurationsFlags cfg)
              allFlags     = map flagName . genPackageFlags $ pkg_descr0
              diffFlags    = allFlags \\ cmdlineFlags
          when (not . null $ diffFlags) $
            die $ "'--exact-conf' was given, "
            ++ "but the following flags were not specified: "
            ++ intercalate ", " (map show diffFlags)

        -- add extra include/lib dirs as specified in cfg
        -- we do it here so that those get checked too
        let pkg_descr = addExtraIncludeLibDirs pkg_descr0'

        unless (renamingPackageFlagsSupported comp ||
                    and [ rn == defaultRenaming
                        | bi <- allBuildInfo pkg_descr
                        , rn <- Map.elems (targetBuildRenaming bi)]) $
            die $ "Your compiler does not support thinning and renaming on "
               ++ "package flags.  To use this feature you probably must use "
               ++ "GHC 7.9 or later."

        when (not (null flags)) $
          info verbosity $ "Flags chosen: "
                        ++ intercalate ", " [ name ++ "=" ++ display value
                                            | (FlagName name, value) <- flags ]

        when (maybe False (not.null.PD.reexportedModules) (PD.library pkg_descr)
              && not (reexportedModulesSupported comp)) $ do
            die $ "Your compiler does not support module re-exports. To use "
               ++ "this feature you probably must use GHC 7.9 or later."

        checkPackageProblems verbosity pkg_descr0
          (updatePackageDescription pbi pkg_descr)

        -- Handle hole instantiation
        (holeDeps, hole_insts) <- configureInstantiateWith pkg_descr cfg installedPackageSet

        let selectDependencies :: [Dependency] ->
                                  ([FailedDependency], [ResolvedDependency])
            selectDependencies =
                (\xs -> ([ x | Left x <- xs ], [ x | Right x <- xs ]))
              . map (selectDependency internalPackageSet installedPackageSet
                                      requiredDepsMap)

            (failedDeps, allPkgDeps) =
              selectDependencies (buildDepends pkg_descr)

            internalPkgDeps = [ pkgid
                              | InternalDependency _ pkgid <- allPkgDeps ]
            externalPkgDeps = [ pkg
                              | ExternalDependency _ pkg   <- allPkgDeps ]

        when (not (null internalPkgDeps)
              && not (newPackageDepsBehaviour pkg_descr)) $
            die $ "The field 'build-depends: "
               ++ intercalate ", " (map (display . packageName) internalPkgDeps)
               ++ "' refers to a library which is defined within the same "
               ++ "package. To use this feature the package must specify at "
               ++ "least 'cabal-version: >= 1.8'."

        reportFailedDependencies failedDeps
        reportSelectedDependencies verbosity allPkgDeps

        let installDeps = Map.elems
                        . Map.fromList
                        . map (\v -> (Installed.installedComponentId v, v))
                        $ externalPkgDeps ++ holeDeps

        packageDependsIndex <-
          case PackageIndex.dependencyClosure installedPackageSet
                  (map Installed.installedComponentId installDeps) of
            Left packageDependsIndex -> return packageDependsIndex
            Right broken ->
              die $ "The following installed packages are broken because other"
                 ++ " packages they depend on are missing. These broken "
                 ++ "packages must be rebuilt before they can be used.\n"
                 ++ unlines [ "package "
                           ++ display (packageId pkg)
                           ++ " is broken due to missing package "
                           ++ intercalate ", " (map display deps)
                            | (pkg, deps) <- broken ]

        let pseudoTopPkg = emptyInstalledPackageInfo {
                Installed.installedComponentId =
                   ComponentId (display (packageId pkg_descr)),
                Installed.sourcePackageId = packageId pkg_descr,
                Installed.depends =
                  map Installed.installedComponentId installDeps
              }
        case PackageIndex.dependencyInconsistencies
           . PackageIndex.insert pseudoTopPkg
           $ packageDependsIndex of
          [] -> return ()
          inconsistencies ->
            warn verbosity $
                 "This package indirectly depends on multiple versions of the same "
              ++ "package. This is highly likely to cause a compile failure.\n"
              ++ unlines [ "package " ++ display pkg ++ " requires "
                        ++ display (PackageIdentifier name ver)
                         | (name, uses) <- inconsistencies
                         , (pkg, ver) <- uses ]

        -- installation directories
        defaultDirs <- defaultInstallDirs flavor userInstall (hasLibs pkg_descr)
        let installDirs = combineInstallDirs fromFlagOrDefault
                            defaultDirs (configInstallDirs cfg)

        -- check languages and extensions
        let langlist = nub $ catMaybes $ map defaultLanguage
                       (allBuildInfo pkg_descr)
        let langs = unsupportedLanguages comp langlist
        when (not (null langs)) $
          die $ "The package " ++ display (packageId pkg_descr0)
             ++ " requires the following languages which are not "
             ++ "supported by " ++ display (compilerId comp) ++ ": "
             ++ intercalate ", " (map display langs)
        let extlist = nub $ concatMap allExtensions (allBuildInfo pkg_descr)
        let exts = unsupportedExtensions comp extlist
        when (not (null exts)) $
          die $ "The package " ++ display (packageId pkg_descr0)
             ++ " requires the following language extensions which are not "
             ++ "supported by " ++ display (compilerId comp) ++ ": "
             ++ intercalate ", " (map display exts)

        -- configured known/required programs & external build tools
        -- exclude build-tool deps on "internal" exes in the same package
        let requiredBuildTools =
              [ buildTool
              | let exeNames = map exeName (executables pkg_descr)
              , bi <- allBuildInfo pkg_descr
              , buildTool@(Dependency (PackageName toolName) reqVer)
                <- buildTools bi
              , let isInternal =
                        toolName `elem` exeNames
                        -- we assume all internal build-tools are
                        -- versioned with the package:
                     && packageVersion pkg_descr `withinRange` reqVer
              , not isInternal ]

        programsConfig'' <-
              configureAllKnownPrograms (lessVerbose verbosity) programsConfig'
          >>= configureRequiredPrograms verbosity requiredBuildTools

        (pkg_descr', programsConfig''') <-
          configurePkgconfigPackages verbosity pkg_descr programsConfig''

        -- internal component graph
        buildComponents <-
          case mkComponentsGraph pkg_descr internalPkgDeps of
            Left  componentCycle -> reportComponentCycle componentCycle
            Right components     ->
              mkComponentsLocalBuildInfo cfg comp packageDependsIndex pkg_descr
                                         internalPkgDeps externalPkgDeps holeDeps
                                         (Map.fromList hole_insts)
                                         components (configConfigurationsFlags cfg)

        split_objs <-
           if not (fromFlag $ configSplitObjs cfg)
                then return False
                else case flavor of
                            GHC | version >= Version [6,5] [] -> return True
                            GHCJS                             -> return True
                            _ -> do warn verbosity
                                         ("this compiler does not support " ++
                                          "--enable-split-objs; ignoring")
                                    return False

        let ghciLibByDefault =
              case compilerId comp of
                CompilerId GHC _ ->
                  -- If ghc is non-dynamic, then ghci needs object files,
                  -- so we build one by default.
                  --
                  -- Technically, archive files should be sufficient for ghci,
                  -- but because of GHC bug #8942, it has never been safe to
                  -- rely on them. By the time that bug was fixed, ghci had
                  -- been changed to read shared libraries instead of archive
                  -- files (see next code block).
                  not (GHC.isDynamic comp)
                CompilerId GHCJS _ ->
                  not (GHCJS.isDynamic comp)
                _ -> False

        let sharedLibsByDefault
              | fromFlag (configDynExe cfg) =
                  -- build a shared library if dynamically-linked
                  -- executables are requested
                  True
              | otherwise = case compilerId comp of
                CompilerId GHC _ ->
                  -- if ghc is dynamic, then ghci needs a shared
                  -- library, so we build one by default.
                  GHC.isDynamic comp
                CompilerId GHCJS _ ->
                  GHCJS.isDynamic comp
                _ -> False
            withSharedLib_ =
                -- build shared libraries if required by GHC or by the
                -- executable linking mode, but allow the user to force
                -- building only static library archives with
                -- --disable-shared.
                fromFlagOrDefault sharedLibsByDefault $ configSharedLib cfg
            withDynExe_ = fromFlag $ configDynExe cfg
        when (withDynExe_ && not withSharedLib_) $ warn verbosity $
               "Executables will use dynamic linking, but a shared library "
            ++ "is not being built. Linking will fail if any executables "
            ++ "depend on the library."

        -- The --profiling flag sets the default for both libs and exes,
        -- but can be overidden by --library-profiling, or the old deprecated
        -- --executable-profiling flag.
        let profEnabledLibOnly = configProfLib cfg
            profEnabledBoth    = fromFlagOrDefault False (configProf cfg)
            profEnabledLib = fromFlagOrDefault profEnabledBoth profEnabledLibOnly
            profEnabledExe = fromFlagOrDefault profEnabledBoth (configProfExe cfg)

        -- The --profiling-detail and --library-profiling-detail flags behave
        -- similarly
        profDetailLibOnly <- checkProfDetail (configProfLibDetail cfg)
        profDetailBoth    <- liftM (fromFlagOrDefault ProfDetailDefault)
                                   (checkProfDetail (configProfDetail cfg))
        let profDetailLib = fromFlagOrDefault profDetailBoth profDetailLibOnly
            profDetailExe = profDetailBoth

        when (profEnabledExe && not profEnabledLib) $
          warn verbosity $
               "Executables will be built with profiling, but library "
            ++ "profiling is disabled. Linking will fail if any executables "
            ++ "depend on the library."

        let configCoverage_ =
              mappend (configCoverage cfg) (configLibCoverage cfg)

            cfg' = cfg { configCoverage = configCoverage_ }

        reloc <-
           if not (fromFlag $ configRelocatable cfg)
                then return False
                else return True

        let lbi = LocalBuildInfo {
                    configFlags         = cfg',
                    extraConfigArgs     = [],  -- Currently configure does not
                                               -- take extra args, but if it
                                               -- did they would go here.
                    installDirTemplates = installDirs,
                    compiler            = comp,
                    hostPlatform        = compPlatform,
                    buildDir            = buildDir',
                    componentsConfigs   = buildComponents,
                    installedPkgs       = packageDependsIndex,
                    pkgDescrFile        = Nothing,
                    localPkgDescr       = pkg_descr',
                    instantiatedWith    = hole_insts,
                    withPrograms        = programsConfig''',
                    withVanillaLib      = fromFlag $ configVanillaLib cfg,
                    withProfLib         = profEnabledLib,
                    withSharedLib       = withSharedLib_,
                    withDynExe          = withDynExe_,
                    withProfExe         = profEnabledExe,
                    withProfLibDetail   = profDetailLib,
                    withProfExeDetail   = profDetailExe,
                    withOptimization    = fromFlag $ configOptimization cfg,
                    withDebugInfo       = fromFlag $ configDebugInfo cfg,
                    withGHCiLib         = fromFlagOrDefault ghciLibByDefault $
                                          configGHCiLib cfg,
                    splitObjs           = split_objs,
                    stripExes           = fromFlag $ configStripExes cfg,
                    stripLibs           = fromFlag $ configStripLibs cfg,
                    withPackageDB       = packageDbs,
                    progPrefix          = fromFlag $ configProgPrefix cfg,
                    progSuffix          = fromFlag $ configProgSuffix cfg,
                    relocatable         = reloc
                  }

        when reloc (checkRelocatable verbosity pkg_descr lbi)

        let dirs = absoluteInstallDirs pkg_descr lbi NoCopyDest
            relative = prefixRelativeInstallDirs (packageId pkg_descr) lbi

        unless (isAbsolute (prefix dirs)) $ die $
            "expected an absolute directory name for --prefix: " ++ prefix dirs

        info verbosity $ "Using " ++ display currentCabalId
                      ++ " compiled by " ++ display currentCompilerId
        info verbosity $ "Using compiler: " ++ showCompilerId comp
        info verbosity $ "Using install prefix: " ++ prefix dirs

        let dirinfo name dir isPrefixRelative =
              info verbosity $ name ++ " installed in: " ++ dir ++ relNote
              where relNote = case buildOS of
                      Windows | not (hasLibs pkg_descr)
                             && isNothing isPrefixRelative
                             -> "  (fixed location)"
                      _      -> ""

        dirinfo "Binaries"         (bindir dirs)     (bindir relative)
        dirinfo "Libraries"        (libdir dirs)     (libdir relative)
        dirinfo "Private binaries" (libexecdir dirs) (libexecdir relative)
        dirinfo "Data files"       (datadir dirs)    (datadir relative)
        dirinfo "Documentation"    (docdir dirs)     (docdir relative)
        dirinfo "Configuration files" (sysconfdir dirs) (sysconfdir relative)

        sequence_ [ reportProgram verbosity prog configuredProg
                  | (prog, configuredProg) <- knownPrograms programsConfig''' ]

        return lbi

    where
      verbosity = fromFlag (configVerbosity cfg)

      addExtraIncludeLibDirs pkg_descr =
          let extraBi = mempty { extraLibDirs = configExtraLibDirs cfg
                               , PD.includeDirs = configExtraIncludeDirs cfg}
              modifyLib l        = l{ libBuildInfo = libBuildInfo l
                                                     `mappend` extraBi }
              modifyExecutable e = e{ buildInfo    = buildInfo e
                                                     `mappend` extraBi}
          in pkg_descr{ library     = modifyLib        `fmap` library pkg_descr
                      , executables = modifyExecutable  `map`
                                      executables pkg_descr}

      checkProfDetail (Flag (ProfDetailOther other)) = do
        warn verbosity $
             "Unknown profiling detail level '" ++ other
          ++ "', using default.\n"
          ++ "The profiling detail levels are: " ++ intercalate ", "
             [ name | (name, _, _) <- knownProfDetailLevels ]
        return (Flag ProfDetailDefault)
      checkProfDetail other = return other

mkProgramsConfig :: ConfigFlags -> ProgramConfiguration -> ProgramConfiguration
mkProgramsConfig cfg initialProgramsConfig = programsConfig
  where
    programsConfig = userSpecifyArgss (configProgramArgs cfg)
                   . userSpecifyPaths (configProgramPaths cfg)
                   . setProgramSearchPath searchpath
                   $ initialProgramsConfig
    searchpath     = getProgramSearchPath (initialProgramsConfig)
                  ++ map ProgramSearchPathDir (fromNubList $ configProgramPathExtra cfg)

-- -----------------------------------------------------------------------------
-- Configuring package dependencies

reportProgram :: Verbosity -> Program -> Maybe ConfiguredProgram -> IO ()
reportProgram verbosity prog Nothing
    = info verbosity $ "No " ++ programName prog ++ " found"
reportProgram verbosity prog (Just configuredProg)
    = info verbosity $ "Using " ++ programName prog ++ version ++ location
    where location = case programLocation configuredProg of
            FoundOnSystem p -> " found on system at: " ++ p
            UserSpecified p -> " given by user at: " ++ p
          version = case programVersion configuredProg of
            Nothing -> ""
            Just v  -> " version " ++ display v

hackageUrl :: String
hackageUrl = "http://hackage.haskell.org/package/"

data ResolvedDependency = ExternalDependency Dependency InstalledPackageInfo
                        | InternalDependency Dependency PackageId -- should be a
                                                                      -- lib name

data FailedDependency = DependencyNotExists PackageName
                      | DependencyNoVersion Dependency

-- | Test for a package dependency and record the version we have installed.
selectDependency :: InstalledPackageIndex  -- ^ Internally defined packages
                 -> InstalledPackageIndex  -- ^ Installed packages
                 -> Map PackageName InstalledPackageInfo
                    -- ^ Packages for which we have been given specific deps to use
                 -> Dependency
                 -> Either FailedDependency ResolvedDependency
selectDependency internalIndex installedIndex requiredDepsMap
  dep@(Dependency pkgname vr) =
  -- If the dependency specification matches anything in the internal package
  -- index, then we prefer that match to anything in the second.
  -- For example:
  --
  -- Name: MyLibrary
  -- Version: 0.1
  -- Library
  --     ..
  -- Executable my-exec
  --     build-depends: MyLibrary
  --
  -- We want "build-depends: MyLibrary" always to match the internal library
  -- even if there is a newer installed library "MyLibrary-0.2".
  -- However, "build-depends: MyLibrary >= 0.2" should match the installed one.
  case PackageIndex.lookupPackageName internalIndex pkgname of
    [(_,[pkg])] | packageVersion pkg `withinRange` vr
           -> Right $ InternalDependency dep (packageId pkg)

    _      -> case Map.lookup pkgname requiredDepsMap of
      -- If we know the exact pkg to use, then use it.
      Just pkginstance -> Right (ExternalDependency dep pkginstance)
      -- Otherwise we just pick an arbitrary instance of the latest version.
      Nothing -> case PackageIndex.lookupDependency installedIndex dep of
        []   -> Left  $ DependencyNotExists pkgname
        pkgs -> Right $ ExternalDependency dep $
                case last pkgs of
                  (_ver, pkginstances) -> head pkginstances

reportSelectedDependencies :: Verbosity
                           -> [ResolvedDependency] -> IO ()
reportSelectedDependencies verbosity deps =
  info verbosity $ unlines
    [ "Dependency " ++ display (simplifyDependency dep)
                    ++ ": using " ++ display pkgid
    | resolved <- deps
    , let (dep, pkgid) = case resolved of
            ExternalDependency dep' pkg'   -> (dep', packageId pkg')
            InternalDependency dep' pkgid' -> (dep', pkgid') ]

reportFailedDependencies :: [FailedDependency] -> IO ()
reportFailedDependencies []     = return ()
reportFailedDependencies failed =
    die (intercalate "\n\n" (map reportFailedDependency failed))

  where
    reportFailedDependency (DependencyNotExists pkgname) =
         "there is no version of " ++ display pkgname ++ " installed.\n"
      ++ "Perhaps you need to download and install it from\n"
      ++ hackageUrl ++ display pkgname ++ "?"

    reportFailedDependency (DependencyNoVersion dep) =
        "cannot satisfy dependency " ++ display (simplifyDependency dep) ++ "\n"

-- | List all installed packages in the given package databases.
getInstalledPackages :: Verbosity -> Compiler
                     -> PackageDBStack -- ^ The stack of package databases.
                     -> ProgramConfiguration
                     -> IO InstalledPackageIndex
getInstalledPackages verbosity comp packageDBs progconf = do
  when (null packageDBs) $
    die $ "No package databases have been specified. If you use "
       ++ "--package-db=clear, you must follow it with --package-db= "
       ++ "with 'global', 'user' or a specific file."

  info verbosity "Reading installed packages..."
  case compilerFlavor comp of
    GHC   -> GHC.getInstalledPackages verbosity comp packageDBs progconf
    GHCJS -> GHCJS.getInstalledPackages verbosity packageDBs progconf
    JHC   -> JHC.getInstalledPackages verbosity packageDBs progconf
    LHC   -> LHC.getInstalledPackages verbosity packageDBs progconf
    UHC   -> UHC.getInstalledPackages verbosity comp packageDBs progconf
    HaskellSuite {} ->
      HaskellSuite.getInstalledPackages verbosity packageDBs progconf
    flv -> die $ "don't know how to find the installed packages for "
              ++ display flv

-- | Like 'getInstalledPackages', but for a single package DB.
getPackageDBContents :: Verbosity -> Compiler
                     -> PackageDB -> ProgramConfiguration
                     -> IO InstalledPackageIndex
getPackageDBContents verbosity comp packageDB progconf = do
  info verbosity "Reading installed packages..."
  case compilerFlavor comp of
    GHC -> GHC.getPackageDBContents verbosity packageDB progconf
    GHCJS -> GHCJS.getPackageDBContents verbosity packageDB progconf
    -- For other compilers, try to fall back on 'getInstalledPackages'.
    _   -> getInstalledPackages verbosity comp [packageDB] progconf


-- | A set of files (or directories) that can be monitored to detect when
-- there might have been a change in the installed packages.
--
getInstalledPackagesMonitorFiles :: Verbosity -> Compiler
                                 -> PackageDBStack
                                 -> ProgramConfiguration -> Platform
                                 -> IO [FilePath]
getInstalledPackagesMonitorFiles verbosity comp packageDBs progconf platform =
  case compilerFlavor comp of
    GHC   -> GHC.getInstalledPackagesMonitorFiles
               verbosity platform progconf packageDBs
    other -> do
      warn verbosity $ "don't know how to find change monitoring files for "
                    ++ "the installed package databases for " ++ display other
      return []

-- | The user interface specifies the package dbs to use with a combination of
-- @--global@, @--user@ and @--package-db=global|user|clear|$file@.
-- This function combines the global/user flag and interprets the package-db
-- flag into a single package db stack.
--
interpretPackageDbFlags :: Bool -> [Maybe PackageDB] -> PackageDBStack
interpretPackageDbFlags userInstall specificDBs =
    extra initialStack specificDBs
  where
    initialStack | userInstall = [GlobalPackageDB, UserPackageDB]
                 | otherwise   = [GlobalPackageDB]

    extra dbs' []            = dbs'
    extra _    (Nothing:dbs) = extra []             dbs
    extra dbs' (Just db:dbs) = extra (dbs' ++ [db]) dbs

newPackageDepsBehaviourMinVersion :: Version
newPackageDepsBehaviourMinVersion = Version [1,7,1] []

-- In older cabal versions, there was only one set of package dependencies for
-- the whole package. In this version, we can have separate dependencies per
-- target, but we only enable this behaviour if the minimum cabal version
-- specified is >= a certain minimum. Otherwise, for compatibility we use the
-- old behaviour.
newPackageDepsBehaviour :: PackageDescription -> Bool
newPackageDepsBehaviour pkg =
   specVersion pkg >= newPackageDepsBehaviourMinVersion

-- We are given both --constraint="foo < 2.0" style constraints and also
-- specific packages to pick via --dependency="foo=foo-2.0-177d5cdf20962d0581".
--
-- When finalising the package we have to take into account the specific
-- installed deps we've been given, and the finalise function expects
-- constraints, so we have to translate these deps into version constraints.
--
-- But after finalising we then have to make sure we pick the right specific
-- deps in the end. So we still need to remember which installed packages to
-- pick.
combinedConstraints :: [Dependency] ->
                       [(PackageName, ComponentId)] ->
                       InstalledPackageIndex ->
                       Either String ([Dependency],
                                      Map PackageName InstalledPackageInfo)
combinedConstraints constraints dependencies installedPackages = do

    when (not (null badComponentIds)) $
      Left $ render $ text "The following package dependencies were requested"
         $+$ nest 4 (dispDependencies badComponentIds)
         $+$ text "however the given installed package instance does not exist."

    when (not (null badNames)) $
      Left $ render $ text "The following package dependencies were requested"
         $+$ nest 4 (dispDependencies badNames)
         $+$ text "however the installed package's name does not match the name given."

    --TODO: we don't check that all dependencies are used!

    return (allConstraints, idConstraintMap)

  where
    allConstraints :: [Dependency]
    allConstraints = constraints
                  ++ [ thisPackageVersion (packageId pkg)
                     | (_, _, Just pkg) <- dependenciesPkgInfo ]

    idConstraintMap :: Map PackageName InstalledPackageInfo
    idConstraintMap = Map.fromList
                        [ (packageName pkg, pkg)
                        | (_, _, Just pkg) <- dependenciesPkgInfo ]

    -- The dependencies along with the installed package info, if it exists
    dependenciesPkgInfo :: [(PackageName, ComponentId,
                             Maybe InstalledPackageInfo)]
    dependenciesPkgInfo =
      [ (pkgname, ipkgid, mpkg)
      | (pkgname, ipkgid) <- dependencies
      , let mpkg = PackageIndex.lookupComponentId
                     installedPackages ipkgid
      ]

    -- If we looked up a package specified by an installed package id
    -- (i.e. someone has written a hash) and didn't find it then it's
    -- an error.
    badComponentIds =
      [ (pkgname, ipkgid)
      | (pkgname, ipkgid, Nothing) <- dependenciesPkgInfo ]

    -- If someone has written e.g.
    -- --dependency="foo=MyOtherLib-1.0-07...5bf30" then they have
    -- probably made a mistake.
    badNames =
      [ (requestedPkgName, ipkgid)
      | (requestedPkgName, ipkgid, Just pkg) <- dependenciesPkgInfo
      , let foundPkgName = packageName pkg
      , requestedPkgName /= foundPkgName ]

    dispDependencies deps =
      hsep [    text "--dependency="
             <> quotes (disp pkgname <> char '=' <> disp ipkgid)
           | (pkgname, ipkgid) <- deps ]

-- -----------------------------------------------------------------------------
-- Configuring hole instantiation

configureInstantiateWith :: PackageDescription
                         -> ConfigFlags
                         -> InstalledPackageIndex -- ^ installed packages
                         -> IO ([InstalledPackageInfo],
                                [(ModuleName, (InstalledPackageInfo, ModuleName))])
configureInstantiateWith pkg_descr cfg installedPackageSet = do
        -- Holes: First, check and make sure the provided instantiation covers
        -- all the holes we know about.  Indefinite package installation is
        -- not handled at all at this point.
        -- NB: We union together /all/ of the requirements when calculating
        -- the package key.
        -- NB: For now, we assume that dependencies don't contribute signatures.
        -- This will be handled by cabal-install; as far as ./Setup is
        -- concerned, the most important thing is to be provided correctly
        -- built dependencies.
        let signatures =
              maybe [] (\lib -> requiredSignatures lib ++ exposedSignatures lib)
                (PD.library pkg_descr)
            signatureSet = Set.fromList signatures
            instantiateMap = Map.fromList (configInstantiateWith cfg)
            missing_impls = filter (not . flip Map.member instantiateMap) signatures
            hole_insts0 = filter (\(k,_) -> Set.member k signatureSet) (configInstantiateWith cfg)

        when (not (null missing_impls)) $
          die $ "Missing signature implementations for these modules: "
            ++ intercalate ", " (map display missing_impls)

        -- Holes: Next, we need to make sure we have packages to actually
        -- provide the implementations we're talking about.  This is on top
        -- of the normal dependency resolution process.
        -- TODO: internal dependencies (e.g. the test package depending on the
        -- main library) is not currently supported
        let selectHoleDependency (k,(i,m)) =
              case PackageIndex.lookupComponentId installedPackageSet i of
                Just pkginst -> Right (k,(pkginst, m))
                Nothing -> Left i
            (failed_hmap, hole_insts) = partitionEithers (map selectHoleDependency hole_insts0)
            holeDeps = map (fst.snd) hole_insts -- could have dups

        -- Holes: Finally, any dependencies selected this way have to be
        -- included in the allPkgs index, as well as the buildComponents.
        -- But don't report these as potential inconsistencies!

        when (not (null failed_hmap)) $
          die $ "Could not resolve these package IDs (from signature implementations): "
            ++ intercalate ", " (map display failed_hmap)

        return (holeDeps, hole_insts)

-- -----------------------------------------------------------------------------
-- Configuring program dependencies

configureRequiredPrograms :: Verbosity -> [Dependency] -> ProgramConfiguration
                             -> IO ProgramConfiguration
configureRequiredPrograms verbosity deps conf =
  foldM (configureRequiredProgram verbosity) conf deps

configureRequiredProgram :: Verbosity -> ProgramConfiguration -> Dependency
                            -> IO ProgramConfiguration
configureRequiredProgram verbosity conf
  (Dependency (PackageName progName) verRange) =
  case lookupKnownProgram progName conf of
    Nothing -> die ("Unknown build tool " ++ progName)
    Just prog
      -- requireProgramVersion always requires the program have a version
      -- but if the user says "build-depends: foo" ie no version constraint
      -- then we should not fail if we cannot discover the program version.
      | verRange == anyVersion -> do
          (_, conf') <- requireProgram verbosity prog conf
          return conf'
      | otherwise -> do
          (_, _, conf') <- requireProgramVersion verbosity prog verRange conf
          return conf'

-- -----------------------------------------------------------------------------
-- Configuring pkg-config package dependencies

configurePkgconfigPackages :: Verbosity -> PackageDescription
                           -> ProgramConfiguration
                           -> IO (PackageDescription, ProgramConfiguration)
configurePkgconfigPackages verbosity pkg_descr conf
  | null allpkgs = return (pkg_descr, conf)
  | otherwise    = do
    (_, _, conf') <- requireProgramVersion
                       (lessVerbose verbosity) pkgConfigProgram
                       (orLaterVersion $ Version [0,9,0] []) conf
    mapM_ requirePkg allpkgs
    lib' <- mapM addPkgConfigBILib (library pkg_descr)
    exes' <- mapM addPkgConfigBIExe (executables pkg_descr)
    tests' <- mapM addPkgConfigBITest (testSuites pkg_descr)
    benches' <- mapM addPkgConfigBIBench (benchmarks pkg_descr)
    let pkg_descr' = pkg_descr { library = lib', executables = exes',
                                 testSuites = tests', benchmarks = benches' }
    return (pkg_descr', conf')

  where
    allpkgs = concatMap pkgconfigDepends (allBuildInfo pkg_descr)
    pkgconfig = rawSystemProgramStdoutConf (lessVerbose verbosity)
                  pkgConfigProgram conf

    requirePkg dep@(Dependency (PackageName pkg) range) = do
      version <- pkgconfig ["--modversion", pkg]
                 `catchIO`   (\_ -> die notFound)
                 `catchExit` (\_ -> die notFound)
      case simpleParse version of
        Nothing -> die "parsing output of pkg-config --modversion failed"
        Just v | not (withinRange v range) -> die (badVersion v)
               | otherwise                 -> info verbosity (depSatisfied v)
      where
        notFound     = "The pkg-config package '" ++ pkg ++ "'"
                    ++ versionRequirement
                    ++ " is required but it could not be found."
        badVersion v = "The pkg-config package '" ++ pkg ++ "'"
                    ++ versionRequirement
                    ++ " is required but the version installed on the"
                    ++ " system is version " ++ display v
        depSatisfied v = "Dependency " ++ display dep
                      ++ ": using version " ++ display v

        versionRequirement
          | isAnyVersion range = ""
          | otherwise          = " version " ++ display range

    -- Adds pkgconfig dependencies to the build info for a component
    addPkgConfigBI compBI setCompBI comp = do
      bi <- pkgconfigBuildInfo (pkgconfigDepends (compBI comp))
      return $ setCompBI comp (compBI comp `mappend` bi)

    -- Adds pkgconfig dependencies to the build info for a library
    addPkgConfigBILib = addPkgConfigBI libBuildInfo $
                          \lib bi -> lib { libBuildInfo = bi }

    -- Adds pkgconfig dependencies to the build info for an executable
    addPkgConfigBIExe = addPkgConfigBI buildInfo $
                          \exe bi -> exe { buildInfo = bi }

    -- Adds pkgconfig dependencies to the build info for a test suite
    addPkgConfigBITest = addPkgConfigBI testBuildInfo $
                          \test bi -> test { testBuildInfo = bi }

    -- Adds pkgconfig dependencies to the build info for a benchmark
    addPkgConfigBIBench = addPkgConfigBI benchmarkBuildInfo $
                          \bench bi -> bench { benchmarkBuildInfo = bi }

    pkgconfigBuildInfo :: [Dependency] -> IO BuildInfo
    pkgconfigBuildInfo []      = return Mon.mempty
    pkgconfigBuildInfo pkgdeps = do
      let pkgs = nub [ display pkg | Dependency pkg _ <- pkgdeps ]
      ccflags <- pkgconfig ("--cflags" : pkgs)
      ldflags <- pkgconfig ("--libs"   : pkgs)
      return (ccLdOptionsBuildInfo (words ccflags) (words ldflags))

-- | Makes a 'BuildInfo' from C compiler and linker flags.
--
-- This can be used with the output from configuration programs like pkg-config
-- and similar package-specific programs like mysql-config, freealut-config etc.
-- For example:
--
-- > ccflags <- rawSystemProgramStdoutConf verbosity prog conf ["--cflags"]
-- > ldflags <- rawSystemProgramStdoutConf verbosity prog conf ["--libs"]
-- > return (ccldOptionsBuildInfo (words ccflags) (words ldflags))
--
ccLdOptionsBuildInfo :: [String] -> [String] -> BuildInfo
ccLdOptionsBuildInfo cflags ldflags =
  let (includeDirs',  cflags')   = partition ("-I" `isPrefixOf`) cflags
      (extraLibs',    ldflags')  = partition ("-l" `isPrefixOf`) ldflags
      (extraLibDirs', ldflags'') = partition ("-L" `isPrefixOf`) ldflags'
  in mempty {
       PD.includeDirs  = map (drop 2) includeDirs',
       PD.extraLibs    = map (drop 2) extraLibs',
       PD.extraLibDirs = map (drop 2) extraLibDirs',
       PD.ccOptions    = cflags',
       PD.ldOptions    = ldflags''
     }

-- -----------------------------------------------------------------------------
-- Determining the compiler details

configCompilerAuxEx :: ConfigFlags
                    -> IO (Compiler, Platform, ProgramConfiguration)
configCompilerAuxEx cfg = configCompilerEx (flagToMaybe $ configHcFlavor cfg)
                                           (flagToMaybe $ configHcPath cfg)
                                           (flagToMaybe $ configHcPkg cfg)
                                           programsConfig
                                           (fromFlag (configVerbosity cfg))
  where
    programsConfig = mkProgramsConfig cfg defaultProgramConfiguration

configCompilerEx :: Maybe CompilerFlavor -> Maybe FilePath -> Maybe FilePath
                 -> ProgramConfiguration -> Verbosity
                 -> IO (Compiler, Platform, ProgramConfiguration)
configCompilerEx Nothing _ _ _ _ = die "Unknown compiler"
configCompilerEx (Just hcFlavor) hcPath hcPkg conf verbosity = do
  (comp, maybePlatform, programsConfig) <- case hcFlavor of
    GHC   -> GHC.configure  verbosity hcPath hcPkg conf
    GHCJS -> GHCJS.configure verbosity hcPath hcPkg conf
    JHC   -> JHC.configure  verbosity hcPath hcPkg conf
    LHC   -> do (_, _, ghcConf) <- GHC.configure  verbosity Nothing hcPkg conf
                LHC.configure  verbosity hcPath Nothing ghcConf
    UHC   -> UHC.configure  verbosity hcPath hcPkg conf
    HaskellSuite {} -> HaskellSuite.configure verbosity hcPath hcPkg conf
    _    -> die "Unknown compiler"
  return (comp, fromMaybe buildPlatform maybePlatform, programsConfig)

-- Ideally we would like to not have separate configCompiler* and
-- configCompiler*Ex sets of functions, but there are many custom setup scripts
-- in the wild that are using them, so the versions with old types are kept for
-- backwards compatibility. Platform was added to the return triple in 1.18.

{-# DEPRECATED configCompiler
    "'configCompiler' is deprecated. Use 'configCompilerEx' instead." #-}
configCompiler :: Maybe CompilerFlavor -> Maybe FilePath -> Maybe FilePath
               -> ProgramConfiguration -> Verbosity
               -> IO (Compiler, ProgramConfiguration)
configCompiler mFlavor hcPath hcPkg conf verbosity =
  fmap (\(a,_,b) -> (a,b)) $ configCompilerEx mFlavor hcPath hcPkg conf verbosity

{-# DEPRECATED configCompilerAux
    "configCompilerAux is deprecated. Use 'configCompilerAuxEx' instead." #-}
configCompilerAux :: ConfigFlags
                  -> IO (Compiler, ProgramConfiguration)
configCompilerAux = fmap (\(a,_,b) -> (a,b)) . configCompilerAuxEx

-- -----------------------------------------------------------------------------
-- Making the internal component graph


mkComponentsGraph :: PackageDescription
                  -> [PackageId]
                  -> Either [ComponentName]
                            [(Component, [ComponentName])]
mkComponentsGraph pkg_descr internalPkgDeps =
    let graph = [ (c, componentName c, componentDeps c)
                | c <- pkgEnabledComponents pkg_descr ]
     in case checkComponentsCyclic graph of
          Just ccycle -> Left  [ cname | (_,cname,_) <- ccycle ]
          Nothing     -> Right [ (c, cdeps) | (c, _, cdeps) <- graph ]
  where
    -- The dependencies for the given component
    componentDeps component =
         [ CExeName toolname | Dependency (PackageName toolname) _
                               <- buildTools bi
                             , toolname `elem` map exeName
                               (executables pkg_descr) ]

      ++ [ CLibName          | Dependency pkgname _ <- targetBuildDepends bi
                             , pkgname `elem` map packageName internalPkgDeps ]
      where
        bi = componentBuildInfo component

reportComponentCycle :: [ComponentName] -> IO a
reportComponentCycle cnames =
    die $ "Components in the package depend on each other in a cyclic way:\n  "
       ++ intercalate " depends on "
            [ "'" ++ showComponentName cname ++ "'"
            | cname <- cnames ++ [head cnames] ]

-- | This method computes a default, "good enough" 'ComponentId'
-- for a package.  The intent is that cabal-install (or the user) will
-- specify a more detailed IPID via the @--ipid@ flag if necessary.
computeComponentId :: PackageDescription
            -> ComponentName
            -- TODO: careful here!
            -> [ComponentId] -- IPIDs of the component dependencies
            -> FlagAssignment
            -> IO ComponentId
computeComponentId pkg_descr cname dep_ipids flagAssignment = do
    -- show is found to be faster than intercalate and then replacement of
    -- special character used in intercalating. We cannot simply hash by
    -- doubly concating list, as it just flatten out the nested list, so
    -- different sources can produce same hash
    let hash = hashToBase62 $
                -- For safety, include the package + version here
                -- for GHC 7.10, where just the hash is used as
                -- the package key
                (display (package pkg_descr))
                      ++ (show $ dep_ipids)
                      ++ show flagAssignment
    return . ComponentId $
                display (package pkg_descr)
                    ++ "-" ++ hash
                    ++ (case cname of
                         CLibName -> ""
                         -- TODO: these could result in non-parseable IPIDs
                         -- since the component name format is very flexible
                         CExeName   s -> "-" ++ s ++ ".exe"
                         CTestName  s -> "-" ++ s ++ ".test"
                         CBenchName s -> "-" ++ s ++ ".bench")
  where
    representBase62 x
        | x < 10 = chr (48 + x)
        | x < 36 = chr (65 + x - 10)
        | x < 62 = chr (97 + x - 36)
        | otherwise = '@'
    fpToInteger (Fingerprint a b) =
      toInteger a * (shift (1 :: Integer) 64) + toInteger b
    hashToBase62 s = showIntAtBase 62 representBase62
                      (fpToInteger $ fingerprintString s) ""

mkComponentsLocalBuildInfo :: ConfigFlags
                           -> Compiler
                           -> InstalledPackageIndex
                           -> PackageDescription
                           -> [PackageId] -- internal package deps
                           -> [InstalledPackageInfo] -- external package deps
                           -> [InstalledPackageInfo] -- hole package deps
                           -> Map ModuleName (InstalledPackageInfo, ModuleName)
                           -> [(Component, [ComponentName])]
                           -> FlagAssignment
                           -> IO [(ComponentName, ComponentLocalBuildInfo,
                                                  [ComponentName])]
mkComponentsLocalBuildInfo cfg comp installedPackages pkg_descr
                           internalPkgDeps externalPkgDeps holePkgDeps hole_insts
                           graph flagAssignment = do
    -- Pre-compute library hash so we can setup internal deps
    lib_hash@(ComponentId str) <-
      -- TODO configIPID should have name changed
      case configIPID cfg of
        Flag lib_hash0 ->
            -- Hack to reuse install dirs machinery
            -- NB: no real IPID available at this point
            let env = packageTemplateEnv (package pkg_descr) (ComponentId "")
                str = fromPathTemplate (substPathTemplate env (toPathTemplate lib_hash0))
            in return (ComponentId str)
        _ ->
          computeComponentId pkg_descr CLibName (getDeps CLibName) flagAssignment
    let extractCandidateCompatKey s
            = case mb_pid of
                -- Something like 'foo-0.1', use it verbatim.
                -- (NB: hash tags look like tags, so they are parsed,
                -- so the extra equality check tests if a tag was dropped.)
                Just pid | display pid == s -> s
                -- Something like 'foo-0.1-XXX', take the stuff at the end.
                -- TODO this won't work with component stuff
                _ ->
                    case reverse (takeWhile isAlphaNum (reverse s)) of
                        -- But special case inplace!
                        "inplace"
                            | Just pid <- mb_pid -> display pid
                            -- Hope for the best...
                            | otherwise -> s
                        r -> r
          where mb_pid = simpleParse s :: Maybe PackageId
        cand_compat_key = ComponentId (extractCandidateCompatKey str)
        old_style_key = ComponentId (display (package pkg_descr))
        best_key = ComponentId str
        compat_key =
            if packageKeySupported comp
                then if unifiedIPIDRequired comp
                        then best_key
                        else cand_compat_key
                else old_style_key
    sequence
      [ do clbi <- componentLocalBuildInfo lib_hash compat_key c
           return (componentName c, clbi, cdeps)
      | (c, cdeps) <- graph ]
  where
    getDeps cname =
          let externalPkgs = maybe [] (\lib -> selectSubset (componentBuildInfo lib)
                                                            externalPkgDeps)
                                      (lookupComponent pkg_descr cname)
          in map Installed.installedComponentId externalPkgs

    -- The allPkgDeps contains all the package deps for the whole package
    -- but we need to select the subset for this specific component.
    -- we just take the subset for the package names this component
    -- needs. Note, this only works because we cannot yet depend on two
    -- versions of the same package.
    componentLocalBuildInfo lib_hash compat_key component =
      case component of
      CLib lib -> do
        let exports = map (\n -> Installed.ExposedModule n Nothing Nothing)
                          (PD.exposedModules lib)
            esigs = map (\n -> Installed.ExposedModule n Nothing
                                (fmap (\(pkg,m) -> Installed.OriginalModule
                                                      (Installed.installedComponentId pkg) m)
                                      (Map.lookup n hole_insts)))
                        (PD.exposedSignatures lib)
        let mb_reexports = resolveModuleReexports installedPackages
                                                  (packageId pkg_descr)
                                                  lib_hash
                                                  externalPkgDeps lib
        reexports <- case mb_reexports of
            Left problems -> reportModuleReexportProblems problems
            Right r -> return r

        return LibComponentLocalBuildInfo {
          componentPackageDeps = cpds,
          componentId = lib_hash,
          componentCompatPackageKey = compat_key,
          componentPackageRenaming = cprns,
          componentExposedModules = exports ++ reexports ++ esigs
        }
      CExe _ ->
        return ExeComponentLocalBuildInfo {
          componentPackageDeps = cpds,
          componentPackageRenaming = cprns
        }
      CTest _ ->
        return TestComponentLocalBuildInfo {
          componentPackageDeps = cpds,
          componentPackageRenaming = cprns
        }
      CBench _ ->
        return BenchComponentLocalBuildInfo {
          componentPackageDeps = cpds,
          componentPackageRenaming = cprns
        }
      where
        bi = componentBuildInfo component
        dedup = Map.toList . Map.fromList
        cpds = if newPackageDepsBehaviour pkg_descr
               then dedup $
                    [ (Installed.installedComponentId pkg, packageId pkg)
                    | pkg <- selectSubset bi externalPkgDeps ]
                 ++ [ (lib_hash, pkgid)
                    | pkgid <- selectSubset bi internalPkgDeps ]
               else [ (Installed.installedComponentId pkg, packageId pkg)
                    | pkg <- externalPkgDeps ]
        cprns = if newPackageDepsBehaviour pkg_descr
                then Map.unionWith mappend
                        -- We need hole dependencies passed to GHC, so add them here
                        -- (but note that they're fully thinned out.  If they
                        -- appeared legitimately the monoid instance will
                        -- fill them out.
                        (Map.fromList [(packageName pkg, mempty) | pkg <- holePkgDeps])
                        (targetBuildRenaming bi)
                -- Hack: if we have old package-deps behavior, it's impossible
                -- for non-default renamings to be used, because the Cabal
                -- version is too early.  This is a good, because while all the
                -- deps were bundled up in buildDepends, we didn't do this for
                -- renamings, so it's not even clear how to get the merged
                -- version.  So just assume that all of them are the default..
                else Map.fromList (map (\(_,pid) -> (packageName pid, defaultRenaming)) cpds)

    selectSubset :: Package pkg => BuildInfo -> [pkg] -> [pkg]
    selectSubset bi pkgs =
        [ pkg | pkg <- pkgs, packageName pkg `elem` names bi ]

    names bi = [ name | Dependency name _ <- targetBuildDepends bi ]

-- | Given the author-specified re-export declarations from the .cabal file,
-- resolve them to the form that we need for the package database.
--
-- An invariant of the package database is that we always link the re-export
-- directly to its original defining location (rather than indirectly via a
-- chain of re-exporting packages).
--
resolveModuleReexports :: InstalledPackageIndex
                       -> PackageId
                       -> ComponentId
                       -> [InstalledPackageInfo]
                       -> Library
                       -> Either [(ModuleReexport, String)] -- errors
                                 [Installed.ExposedModule] -- ok
resolveModuleReexports installedPackages srcpkgid key externalPkgDeps lib =
    case partitionEithers (map resolveModuleReexport (PD.reexportedModules lib)) of
      ([],  ok) -> Right ok
      (errs, _) -> Left  errs
  where
    -- A mapping from visible module names to their original defining
    -- module name.  We also record the package name of the package which
    -- *immediately* provided the module (not the original) to handle if the
    -- user explicitly says which build-depends they want to reexport from.
    visibleModules :: Map ModuleName [(PackageName, Installed.ExposedModule)]
    visibleModules =
      Map.fromListWith (++) $
        [ (Installed.exposedName exposedModule, [(exportingPackageName,
                                                  exposedModule)])
          -- The package index here contains all the indirect deps of the
          -- package we're configuring, but we want just the direct deps
        | let directDeps = Set.fromList (map Installed.installedComponentId externalPkgDeps)
        , pkg <- PackageIndex.allPackages installedPackages
        , Installed.installedComponentId pkg `Set.member` directDeps
        , let exportingPackageName = packageName pkg
        , exposedModule <- visibleModuleDetails pkg
        ]
     ++ [ (visibleModuleName, [(exportingPackageName, exposedModule)])
        | visibleModuleName <- PD.exposedModules lib
                            ++ otherModules (libBuildInfo lib)
        , let exportingPackageName = packageName srcpkgid
              definingModuleName   = visibleModuleName
              definingPackageId    = key
              originalModule = Installed.OriginalModule definingPackageId
                                                        definingModuleName
              exposedModule  = Installed.ExposedModule visibleModuleName
                                                       (Just originalModule)
                                                             Nothing
        ]

    -- All the modules exported from this package and their defining name and
    -- package (either defined here in this package or re-exported from some
    -- other package).  Return an ExposedModule because we want to hold onto
    -- signature information.
    visibleModuleDetails :: InstalledPackageInfo -> [Installed.ExposedModule]
    visibleModuleDetails pkg = do
        exposedModule <- Installed.exposedModules pkg
        case Installed.exposedReexport exposedModule of
        -- The first case is the modules actually defined in this package.
        -- In this case the reexport will point to this package.
            Nothing -> return exposedModule { Installed.exposedReexport =
                            Just (Installed.OriginalModule (Installed.installedComponentId pkg)
                                                 (Installed.exposedName exposedModule)) }
        -- On the other hand, a visible module might actually be itself
        -- a re-export! In this case, the re-export info for the package
        -- doing the re-export will point us to the original defining
        -- module name and package, so we can reuse the entry.
            Just _ -> return exposedModule

    resolveModuleReexport reexport@ModuleReexport {
         moduleReexportOriginalPackage = moriginalPackageName,
         moduleReexportOriginalName    = originalName,
         moduleReexportName            = newName
      } =

      let filterForSpecificPackage =
            case moriginalPackageName of
              Nothing                  -> id
              Just originalPackageName ->
                filter (\(pkgname, _) -> pkgname == originalPackageName)

          matches = filterForSpecificPackage
                      (Map.findWithDefault [] originalName visibleModules)
      in
      case (matches, moriginalPackageName) of
        ((_, exposedModule):rest, _)
          -- TODO: Refine this check for signatures
          | all (\(_, exposedModule') -> Installed.exposedReexport exposedModule
                                      == Installed.exposedReexport exposedModule') rest
           -> Right exposedModule { Installed.exposedName = newName }

        ([], Just originalPackageName)
           -> Left $ (,) reexport
                   $ "The package " ++ display originalPackageName
                  ++ " does not export a module " ++ display originalName

        ([], Nothing)
           -> Left $ (,) reexport
                   $ "The module " ++ display originalName
                  ++ " is not exported by any suitable package (this package "
                  ++ "itself nor any of its 'build-depends' dependencies)."

        (ms, _)
           -> Left $ (,) reexport
                   $ "The module " ++ display originalName ++ " is exported "
                  ++ "by more than one package ("
                  ++ intercalate ", " [ display pkgname | (pkgname,_) <- ms ]
                  ++ ") and so the re-export is ambiguous. The ambiguity can "
                  ++ "be resolved by qualifying by the package name. The "
                  ++ "syntax is 'packagename:moduleName [as newname]'."

        -- Note: if in future Cabal allows directly depending on multiple
        -- instances of the same package (e.g. backpack) then an additional
        -- ambiguity case is possible here: (_, Just originalPackageName)
        -- with the module being ambiguous despite being qualified by a
        -- package name. Presumably by that time we'll have a mechanism to
        -- qualify the instance we're referring to.

reportModuleReexportProblems :: [(ModuleReexport, String)] -> IO a
reportModuleReexportProblems reexportProblems =
  die $ unlines
    [ "Problem with the module re-export '" ++ display reexport ++ "': " ++ msg
    | (reexport, msg) <- reexportProblems ]

-- -----------------------------------------------------------------------------
-- Testing C lib and header dependencies

-- Try to build a test C program which includes every header and links every
-- lib. If that fails, try to narrow it down by preprocessing (only) and linking
-- with individual headers and libs.  If none is the obvious culprit then give a
-- generic error message.
-- TODO: produce a log file from the compiler errors, if any.
checkForeignDeps :: PackageDescription -> LocalBuildInfo -> Verbosity -> IO ()
checkForeignDeps pkg lbi verbosity = do
  ifBuildsWith allHeaders (commonCcArgs ++ makeLdArgs allLibs) -- I'm feeling
                                                               -- lucky
           (return ())
           (do missingLibs <- findMissingLibs
               missingHdr  <- findOffendingHdr
               explainErrors missingHdr missingLibs)
      where
        allHeaders = collectField PD.includes
        allLibs    = collectField PD.extraLibs

        ifBuildsWith headers args success failure = do
            ok <- builds (makeProgram headers) args
            if ok then success else failure

        findOffendingHdr =
            ifBuildsWith allHeaders ccArgs
                         (return Nothing)
                         (go . tail . inits $ allHeaders)
            where
              go [] = return Nothing       -- cannot happen
              go (hdrs:hdrsInits) =
                    -- Try just preprocessing first
                    ifBuildsWith hdrs cppArgs
                      -- If that works, try compiling too
                      (ifBuildsWith hdrs ccArgs
                        (go hdrsInits)
                        (return . Just . Right . last $ hdrs))
                      (return . Just . Left . last $ hdrs)

              cppArgs = "-E":commonCppArgs -- preprocess only
              ccArgs  = "-c":commonCcArgs  -- don't try to link

        findMissingLibs = ifBuildsWith [] (makeLdArgs allLibs)
                                       (return [])
                                       (filterM (fmap not . libExists) allLibs)

        libExists lib = builds (makeProgram []) (makeLdArgs [lib])

        commonCppArgs = platformDefines lbi
                     ++ [ "-I" ++ autogenModulesDir lbi ]
                     ++ [ "-I" ++ dir | dir <- collectField PD.includeDirs ]
                     ++ ["-I."]
                     ++ collectField PD.cppOptions
                     ++ collectField PD.ccOptions
                     ++ [ "-I" ++ dir
                        | dep <- deps
                        , dir <- Installed.includeDirs dep ]
                     ++ [ opt
                        | dep <- deps
                        , opt <- Installed.ccOptions dep ]

        commonCcArgs  = commonCppArgs
                     ++ collectField PD.ccOptions
                     ++ [ opt
                        | dep <- deps
                        , opt <- Installed.ccOptions dep ]

        commonLdArgs  = [ "-L" ++ dir | dir <- collectField PD.extraLibDirs ]
                     ++ collectField PD.ldOptions
                     ++ [ "-L" ++ dir
                        | dep <- deps
                        , dir <- Installed.libraryDirs dep ]
                     --TODO: do we also need dependent packages' ld options?
        makeLdArgs libs = [ "-l"++lib | lib <- libs ] ++ commonLdArgs

        makeProgram hdrs = unlines $
                           [ "#include \""  ++ hdr ++ "\"" | hdr <- hdrs ] ++
                           ["int main(int argc, char** argv) { return 0; }"]

        collectField f = concatMap f allBi
        allBi = allBuildInfo pkg
        deps = PackageIndex.topologicalOrder (installedPkgs lbi)

        builds program args = do
            tempDir <- getTemporaryDirectory
            withTempFile tempDir ".c" $ \cName cHnd ->
              withTempFile tempDir "" $ \oNname oHnd -> do
                hPutStrLn cHnd program
                hClose cHnd
                hClose oHnd
                _ <- rawSystemProgramStdoutConf verbosity
                  gccProgram (withPrograms lbi) (cName:"-o":oNname:args)
                return True
           `catchIO`   (\_ -> return False)
           `catchExit` (\_ -> return False)

        explainErrors Nothing [] = return () -- should be impossible!
        explainErrors _ _
           | isNothing . lookupProgram gccProgram . withPrograms $ lbi

                              = die $ unlines $
              [ "No working gcc",
                  "This package depends on foreign library but we cannot "
               ++ "find a working C compiler. If you have it in a "
               ++ "non-standard location you can use the --with-gcc "
               ++ "flag to specify it." ]

        explainErrors hdr libs = die $ unlines $
             [ if plural
                 then "Missing dependencies on foreign libraries:"
                 else "Missing dependency on a foreign library:"
             | missing ]
          ++ case hdr of
               Just (Left h) -> ["* Missing (or bad) header file: " ++ h ]
               _             -> []
          ++ case libs of
               []    -> []
               [lib] -> ["* Missing C library: " ++ lib]
               _     -> ["* Missing C libraries: " ++ intercalate ", " libs]
          ++ [if plural then messagePlural else messageSingular | missing]
          ++ case hdr of
               Just (Left  _) -> [ headerCppMessage ]
               Just (Right h) -> [ (if missing then "* " else "")
                                   ++ "Bad header file: " ++ h
                                 , headerCcMessage ]
               _              -> []

          where
            plural  = length libs >= 2
            -- Is there something missing? (as opposed to broken)
            missing = not (null libs)
                   || case hdr of Just (Left _) -> True; _ -> False

        messageSingular =
             "This problem can usually be solved by installing the system "
          ++ "package that provides this library (you may need the "
          ++ "\"-dev\" version). If the library is already installed "
          ++ "but in a non-standard location then you can use the flags "
          ++ "--extra-include-dirs= and --extra-lib-dirs= to specify "
          ++ "where it is."
        messagePlural =
             "This problem can usually be solved by installing the system "
          ++ "packages that provide these libraries (you may need the "
          ++ "\"-dev\" versions). If the libraries are already installed "
          ++ "but in a non-standard location then you can use the flags "
          ++ "--extra-include-dirs= and --extra-lib-dirs= to specify "
          ++ "where they are."
        headerCppMessage =
             "If the header file does exist, it may contain errors that "
          ++ "are caught by the C compiler at the preprocessing stage. "
          ++ "In this case you can re-run configure with the verbosity "
          ++ "flag -v3 to see the error messages."
        headerCcMessage =
             "The header file contains a compile error. "
          ++ "You can re-run configure with the verbosity flag "
          ++ "-v3 to see the error messages from the C compiler."

-- | Output package check warnings and errors. Exit if any errors.
checkPackageProblems :: Verbosity
                     -> GenericPackageDescription
                     -> PackageDescription
                     -> IO ()
checkPackageProblems verbosity gpkg pkg = do
  ioChecks      <- checkPackageFiles pkg "."
  let pureChecks = checkPackage gpkg (Just pkg)
      errors   = [ e | PackageBuildImpossible e <- pureChecks ++ ioChecks ]
      warnings = [ w | PackageBuildWarning    w <- pureChecks ++ ioChecks ]
  if null errors
    then mapM_ (warn verbosity) warnings
    else die (intercalate "\n\n" errors)

-- | Preform checks if a relocatable build is allowed
checkRelocatable :: Verbosity
                 -> PackageDescription
                 -> LocalBuildInfo
                 -> IO ()
checkRelocatable verbosity pkg lbi
    = sequence_ [ checkOS
                , checkCompiler
                , packagePrefixRelative
                , depsPrefixRelative
                ]
  where
    -- Check if the OS support relocatable builds.
    --
    -- If you add new OS' to this list, and your OS supports dynamic libraries
    -- and RPATH, make sure you add your OS to RPATH-support list of:
    -- Distribution.Simple.GHC.getRPaths
    checkOS
        = unless (os `elem` [ OSX, Linux ])
        $ die $ "Operating system: " ++ display os ++
                ", does not support relocatable builds"
      where
        (Platform _ os) = hostPlatform lbi

    -- Check if the Compiler support relocatable builds
    checkCompiler
        = unless (compilerFlavor comp `elem` [ GHC ])
        $ die $ "Compiler: " ++ show comp ++
                ", does not support relocatable builds"
      where
        comp = compiler lbi

    -- Check if all the install dirs are relative to same prefix
    packagePrefixRelative
        = unless (relativeInstallDirs installDirs)
        $ die $ "Installation directories are not prefix_relative:\n" ++
                show installDirs
      where
        installDirs = absoluteInstallDirs pkg lbi NoCopyDest
        p           = prefix installDirs
        relativeInstallDirs (InstallDirs {..}) =
          all isJust
              (fmap (stripPrefix p)
                    [ bindir, libdir, dynlibdir, libexecdir, includedir, datadir
                    , docdir, mandir, htmldir, haddockdir, sysconfdir] )

    -- Check if the library dirs of the dependencies that are in the package
    -- database to which the package is installed are relative to the
    -- prefix of the package
    depsPrefixRelative = do
        pkgr <- GHC.pkgRoot verbosity lbi (last (withPackageDB lbi))
        mapM_ (doCheck pkgr) ipkgs
      where
        doCheck pkgr ipkg
          | maybe False (== pkgr) (Installed.pkgRoot ipkg)
          = mapM_ (\l -> when (isNothing $ stripPrefix p l) (die (msg l)))
                  (Installed.libraryDirs ipkg)
          | otherwise
          = return ()
        installDirs   = absoluteInstallDirs pkg lbi NoCopyDest
        p             = prefix installDirs
        ipkgs         = PackageIndex.allPackages (installedPkgs lbi)
        msg l         = "Library directory of a dependency: " ++ show l ++
                        "\nis not relative to the installation prefix:\n" ++
                        show p<|MERGE_RESOLUTION|>--- conflicted
+++ resolved
@@ -1,10 +1,6 @@
-<<<<<<< HEAD
-{-# LANGUAGE CPP #-}
-{-# LANGUAGE PatternGuards #-}
-=======
->>>>>>> 679812d2
 {-# LANGUAGE DeriveDataTypeable #-}
 {-# LANGUAGE OverloadedStrings #-}
+{-# LANGUAGE PatternGuards #-}
 {-# LANGUAGE RecordWildCards #-}
 {-# LANGUAGE ScopedTypeVariables #-}
 
