--- conflicted
+++ resolved
@@ -127,15 +127,10 @@
       where
         isInstalled (SourceOnly _) = False
         isInstalled _              = True
-<<<<<<< HEAD
-        isPreferred p = packageVersion p `withinRange` preferredVersions
-        (PackagePreferences preferredVersions packageInstalledPreference _)
-=======
         isPreferred p = length . filter (packageVersion p `withinRange`) $
                         preferredVersions
 
-        (PackagePreferences preferredVersions packageInstalledPreference)
->>>>>>> 2a1cbfcd
+        (PackagePreferences preferredVersions packageInstalledPreference _)
           = pref pkgname
 
     logInfo node = Select selected discarded
@@ -676,17 +671,11 @@
         -- version constraints. TODO: distinguish hacks from prefs
         bounded = boundedAbove versionRange
         isPreferred p
-<<<<<<< HEAD
-          | bounded   = True -- any constant will do
-          | otherwise = packageVersion p `withinRange` preferredVersions
-          where (PackagePreferences preferredVersions _ _) = pref (packageName p)
-=======
           | bounded   = boundedRank -- this is a dummy constant
           | otherwise = length . filter (packageVersion p `withinRange`) $
                         preferredVersions
-          where (PackagePreferences preferredVersions _) = pref (packageName p)
+          where (PackagePreferences preferredVersions _ _) = pref (packageName p)
         boundedRank = 0 -- any value will do
->>>>>>> 2a1cbfcd
 
         boundedAbove :: VersionRange -> Bool
         boundedAbove vr = case asVersionIntervals vr of
