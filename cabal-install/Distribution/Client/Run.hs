-----------------------------------------------------------------------------
-- |
-- Module      :  Distribution.Client.Run
-- Maintainer  :  cabal-devel@haskell.org
-- Portability :  portable
--
-- Implementation of the 'run' command.
-----------------------------------------------------------------------------

module Distribution.Client.Run ( run, splitRunArgs )
       where

import Distribution.Client.Utils             (tryCanonicalizePath)

import Distribution.PackageDescription       (Executable (..),
                                              PackageDescription (..))
import Distribution.Simple.Compiler          (compilerFlavor, CompilerFlavor(..))
import Distribution.Simple.Build.PathsModule (pkgPathEnvVar)
import Distribution.Simple.BuildPaths        (exeExtension)
import Distribution.Simple.LocalBuildInfo    (ComponentName (..),
                                              LocalBuildInfo (..),
                                              getComponentLocalBuildInfo,
                                              depLibraryPaths)
import Distribution.Simple.Utils             (die, notice, rawSystemExitWithEnv,
                                              addLibraryPath)
import Distribution.System                   (Platform (..))
import Distribution.Verbosity                (Verbosity)

import qualified Distribution.Simple.GHCJS as GHCJS

import Data.Functor                          ((<$>))
import Data.List                             (find)
import System.Directory                      (getCurrentDirectory)
import Distribution.Compat.Environment       (getEnvironment)
import System.FilePath                       ((<.>), (</>))


-- | Return the executable to run and any extra arguments that should be
-- forwarded to it.
splitRunArgs :: LocalBuildInfo -> [String] -> IO (Executable, [String])
splitRunArgs lbi args =
  case exes of
    []    -> die "Couldn't find any executables."
    [exe] -> case args of
      []                        -> return (exe, [])
      (x:xs) | x == exeName exe -> return (exe, xs)
             | otherwise        -> return (exe, args)
    _     -> case args of
      []     -> die $ "This package contains multiple executables. "
                ++ "You must pass the executable name as the first argument "
                ++ "to 'cabal run'."
      (x:xs) -> case find (\exe -> exeName exe == x) exes of
        Nothing  -> die $ "No executable named '" ++ x ++ "'."
        Just exe -> return (exe, xs)
  where
    pkg_descr = localPkgDescr lbi
    exes      = executables pkg_descr


-- | Run a given executable.
run :: Verbosity -> LocalBuildInfo -> Executable -> [String] -> IO ()
run verbosity lbi exe exeArgs = do
  curDir <- getCurrentDirectory
  let buildPref     = buildDir lbi
      pkg_descr     = localPkgDescr lbi
      dataDirEnvVar = (pkgPathEnvVar pkg_descr "datadir",
                       curDir </> dataDir pkg_descr)

  (path, runArgs) <-
    case compilerFlavor (compiler lbi) of
      GHCJS -> do
        let (script, cmd, cmdArgs) =
              GHCJS.runCmd (withPrograms lbi)
                           (buildPref </> exeName exe </> exeName exe)
        script' <- tryCanonicalizePath script
        return (cmd, cmdArgs ++ [script'])
      _     -> do
         p <- tryCanonicalizePath $
            buildPref </> exeName exe </> (exeName exe <.> exeExtension)
         return (p, [])

  env  <- (dataDirEnvVar:) <$> getEnvironment
  -- Add (DY)LD_LIBRARY_PATH if needed
  env' <- if relocatable lbi && withDynExe lbi
             then do let (Platform _ os) = hostPlatform lbi
                         clbi = getComponentLocalBuildInfo lbi
                                  (CExeName (exeName exe))
                     paths <- depLibraryPaths True False lbi clbi
                     return (addLibraryPath os paths env)
             else return env
  notice verbosity $ "Running " ++ exeName exe ++ "..."
<<<<<<< HEAD
  rawSystemExitWithEnv verbosity path (runArgs++exeArgs) env
=======
  rawSystemExitWithEnv verbosity path exeArgs env'
>>>>>>> 3f361de6
<|MERGE_RESOLUTION|>--- conflicted
+++ resolved
@@ -89,8 +89,4 @@
                      return (addLibraryPath os paths env)
              else return env
   notice verbosity $ "Running " ++ exeName exe ++ "..."
-<<<<<<< HEAD
-  rawSystemExitWithEnv verbosity path (runArgs++exeArgs) env
-=======
-  rawSystemExitWithEnv verbosity path exeArgs env'
->>>>>>> 3f361de6
+  rawSystemExitWithEnv verbosity path (runArgs++exeArgs) env'