--- conflicted
+++ resolved
@@ -61,24 +61,8 @@
 import Distribution.Package
          ( PackageIdentifier(..), Package(..)
          , HasUnitId(..), UnitId(..) )
-<<<<<<< HEAD
 import Distribution.Solver.Types.SolverPackage
-=======
-import Distribution.Client.Types
-         ( ConfiguredPackage(..), ConfiguredId(..)
-         , UnresolvedPkgLoc
-         , GenericReadyPackage(..) )
-import Distribution.Version
-         ( Version )
-import Distribution.Simple.PackageIndex
-         ( PackageIndex )
-import qualified Distribution.Simple.Configure as Configure
-import qualified Distribution.Simple.Setup as Cabal
-import qualified Distribution.PackageDescription as PD
-import qualified Distribution.Simple.PackageIndex as PackageIndex
-import qualified Distribution.Client.PlanIndex as PlanIndex
 import           Distribution.Client.JobControl
->>>>>>> a4ffb773
 import Distribution.Text
          ( display )
 import qualified Distribution.Client.SolverInstallPlan as SolverInstallPlan
@@ -95,17 +79,10 @@
 import Data.List
          ( foldl', intercalate )
 import Data.Maybe
-<<<<<<< HEAD
          ( catMaybes )
 import qualified Distribution.Compat.Graph as Graph
 import Distribution.Compat.Graph (Graph, IsNode(..))
-=======
-         ( fromMaybe, catMaybes )
-import qualified Data.Graph as Graph
-import Data.Graph (Graph)
 import Data.Array ((!), inRange, bounds)
-import qualified Data.Tree as Tree
->>>>>>> a4ffb773
 import Distribution.Compat.Binary (Binary(..))
 import GHC.Generics
 import Control.Monad
@@ -175,30 +152,19 @@
    | Configured  srcpkg
   deriving (Eq, Show, Generic)
 
-<<<<<<< HEAD
 instance (HasUnitId ipkg,   PackageFixedDeps ipkg,
           HasUnitId srcpkg, PackageFixedDeps srcpkg)
-         => IsNode (GenericPlanPackage ipkg srcpkg iresult ifailure) where
-    type Key (GenericPlanPackage ipkg srcpkg iresult ifailure) = UnitId -- TODO: change me
+         => IsNode (GenericPlanPackage ipkg srcpkg) where
+    type Key (GenericPlanPackage ipkg srcpkg) = UnitId -- TODO: change me
     nodeKey = installedUnitId
     nodeNeighbors = CD.flatDeps . depends
 
-instance (Binary ipkg, Binary srcpkg, Binary  iresult, Binary  ifailure)
-      => Binary (GenericPlanPackage ipkg srcpkg iresult ifailure)
-=======
 instance (Binary ipkg, Binary srcpkg)
       => Binary (GenericPlanPackage ipkg srcpkg)
->>>>>>> a4ffb773
 
 type PlanPackage = GenericPlanPackage
                    InstalledPackageInfo (ConfiguredPackage UnresolvedPkgLoc)
 
-<<<<<<< HEAD
-=======
-type SolverPlanPackage = GenericPlanPackage
-                         InstalledPackageInfo (SolverPackage UnresolvedPkgLoc)
-
->>>>>>> a4ffb773
 instance (Package ipkg, Package srcpkg) =>
          Package (GenericPlanPackage ipkg srcpkg) where
   packageId (PreExisting ipkg)     = packageId ipkg
@@ -212,111 +178,21 @@
 
 instance (HasUnitId ipkg, HasUnitId srcpkg) =>
          HasUnitId
-<<<<<<< HEAD
          (GenericPlanPackage ipkg srcpkg iresult ifailure) where
   installedUnitId (PreExisting ipkg ) = installedUnitId ipkg
   installedUnitId (Configured  spkg)  = installedUnitId spkg
-  installedUnitId (Processing  rpkg)  = installedUnitId rpkg
-  -- NB: defer to the actual installed package info in this case
-  installedUnitId (Installed _ (Just ipkg) _) = installedUnitId ipkg
-  installedUnitId (Installed rpkg _        _) = installedUnitId rpkg
-  installedUnitId (Failed      spkg        _) = installedUnitId spkg
 
 data GenericInstallPlan ipkg srcpkg iresult ifailure = GenericInstallPlan {
     planIndex      :: !(PlanIndex ipkg srcpkg iresult ifailure),
     planIndepGoals :: !IndependentGoals
   }
 
-=======
-         (GenericPlanPackage ipkg srcpkg) where
-  installedUnitId (PreExisting ipkg) = installedUnitId ipkg
-  installedUnitId (Configured  spkg) = installedUnitId spkg
-
-
-data GenericInstallPlan ipkg srcpkg = GenericInstallPlan {
-    planIndex      :: !(PlanIndex ipkg srcpkg),
-    planIndepGoals :: !IndependentGoals,
-
-    -- | Cached (lazily) graph
-    --
-    -- The 'Graph' representation works in terms of integer node ids, so we
-    -- have to keep mapping to and from our meaningful nodes, which of course
-    -- are package ids.
-    --
-    planGraph      :: Graph,
-    planGraphRev   :: Graph,  -- ^ Reverse deps, transposed
-    planPkgIdOf    :: Graph.Vertex -> UnitId, -- ^ mapping back to package ids
-    planVertexOf   :: UnitId -> Graph.Vertex  -- ^ mapping into node ids
-  }
-
--- | Much like 'planPkgIdOf', but mapping back to full packages.
-planPkgOf :: GenericInstallPlan ipkg srcpkg
-          -> Graph.Vertex
-          -> GenericPlanPackage ipkg srcpkg
-planPkgOf plan v =
-    case PackageIndex.lookupUnitId (planIndex plan)
-                                   (planPkgIdOf plan v) of
-      Just pkg -> pkg
-      Nothing  -> error "InstallPlan: internal error: planPkgOf lookup failed"
-
--- | 'GenericInstallPlan' that the solver produces.  We'll "run this" in
--- order to compute the 'UnitId's for everything we want to build.
-type SolverInstallPlan = GenericInstallPlan
-                         InstalledPackageInfo (SolverPackage UnresolvedPkgLoc)
-
--- | Conversion of 'SolverInstallPlan' to 'InstallPlan'.
--- Similar to 'elaboratedInstallPlan'
-configureInstallPlan :: SolverInstallPlan -> InstallPlan
-configureInstallPlan solverPlan =
-    flip mapPreservingGraph solverPlan $ \mapDep planpkg ->
-      case planpkg of
-        PreExisting pkg ->
-          PreExisting pkg
-
-        Configured  pkg ->
-          Configured (configureSolverPackage mapDep pkg)
-
-  where
-    configureSolverPackage :: (UnitId -> UnitId)
-                           -> SolverPackage UnresolvedPkgLoc
-                           -> ConfiguredPackage UnresolvedPkgLoc
-    configureSolverPackage mapDep spkg =
-      ConfiguredPackage {
-        confPkgId = SimpleUnitId
-                  $ Configure.computeComponentId
-                        Cabal.NoFlag
-                        (packageId spkg)
-                        (PD.CLibName (display (pkgName (packageId spkg))))
-                        -- TODO: this is a hack that won't work for Backpack.
-                        (map ((\(SimpleUnitId cid0) -> cid0) . confInstId)
-                             (CD.libraryDeps deps))
-                        (solverPkgFlags spkg),
-        confPkgSource = solverPkgSource spkg,
-        confPkgFlags  = solverPkgFlags spkg,
-        confPkgStanzas = solverPkgStanzas spkg,
-        confPkgDeps   = deps
-      }
-      where
-        deps = fmap (map (configureSolverId mapDep)) (solverPkgDeps spkg)
-
-    configureSolverId mapDep sid =
-      ConfiguredId {
-        confSrcId  = packageId sid, -- accurate!
-        confInstId = mapDep (installedUnitId sid)
-      }
-
->>>>>>> a4ffb773
 -- | 'GenericInstallPlan' specialised to most commonly used types.
 type InstallPlan = GenericInstallPlan
                    InstalledPackageInfo (ConfiguredPackage UnresolvedPkgLoc)
 
-<<<<<<< HEAD
-type PlanIndex ipkg srcpkg iresult ifailure =
-     Graph (GenericPlanPackage ipkg srcpkg iresult ifailure)
-=======
 type PlanIndex ipkg srcpkg =
-     PackageIndex (GenericPlanPackage ipkg srcpkg)
->>>>>>> a4ffb773
+     Graph (GenericPlanPackage ipkg srcpkg)
 
 invariant :: (HasUnitId ipkg,   PackageFixedDeps ipkg,
               HasUnitId srcpkg, PackageFixedDeps srcpkg)
@@ -327,13 +203,7 @@
 
 -- | Smart constructor that deals with caching the 'Graph' representation.
 --
-<<<<<<< HEAD
-mkInstallPlan :: PlanIndex ipkg srcpkg iresult ifailure
-=======
-mkInstallPlan :: (HasUnitId ipkg,   PackageFixedDeps ipkg,
-                  HasUnitId srcpkg, PackageFixedDeps srcpkg)
-              => PlanIndex ipkg srcpkg
->>>>>>> a4ffb773
+mkInstallPlan :: PlanIndex ipkg srcpkg
               -> IndependentGoals
               -> GenericInstallPlan ipkg srcpkg
 mkInstallPlan index indepGoals =
@@ -388,15 +258,9 @@
     []    -> Right (mkInstallPlan index indepGoals)
     probs -> Left probs
 
-<<<<<<< HEAD
-toList :: GenericInstallPlan ipkg srcpkg iresult ifailure
-       -> [GenericPlanPackage ipkg srcpkg iresult ifailure]
-toList = Graph.toList . planIndex
-=======
 toList :: GenericInstallPlan ipkg srcpkg
        -> [GenericPlanPackage ipkg srcpkg]
-toList = PackageIndex.allPackages . planIndex
->>>>>>> a4ffb773
+toList = Graph.toList . planIndex
 
 -- | Remove packages from the install plan. This will result in an
 -- error if there are remaining packages that depend on any matching
@@ -416,160 +280,6 @@
     newIndex = Graph.fromList $
                  filter (not . shouldRemove) (toList plan)
 
-<<<<<<< HEAD
--- | The packages that are ready to be installed. That is they are in the
--- configured state and have all their dependencies installed already.
--- The plan is complete if the result is @[]@.
---
-ready :: forall ipkg srcpkg iresult ifailure.
-         (HasUnitId ipkg,   PackageFixedDeps ipkg,
-          HasUnitId srcpkg, PackageFixedDeps srcpkg)
-      => GenericInstallPlan ipkg srcpkg iresult ifailure
-      -> [GenericReadyPackage srcpkg]
-ready plan = assert check readyPackages
-  where
-    check = if null readyPackages && null processingPackages
-              then null configuredPackages
-              else True
-    configuredPackages = [ pkg | Configured pkg <- toList plan ]
-    processingPackages = [ pkg | Processing pkg <- toList plan]
-
-    readyPackages :: [GenericReadyPackage srcpkg]
-    readyPackages = catMaybes (map (lookupReadyPackage plan) configuredPackages)
-
-lookupReadyPackage :: forall ipkg srcpkg iresult ifailure.
-                      (HasUnitId ipkg,   PackageFixedDeps ipkg,
-                       HasUnitId srcpkg, PackageFixedDeps srcpkg)
-                   => GenericInstallPlan ipkg srcpkg iresult ifailure
-                   -> srcpkg
-                   -> Maybe (GenericReadyPackage srcpkg)
-lookupReadyPackage plan pkg = do
-    _ <- hasAllInstalledDeps pkg
-    return (ReadyPackage pkg)
-  where
-
-    hasAllInstalledDeps :: srcpkg -> Maybe (ComponentDeps [ipkg])
-    hasAllInstalledDeps = T.mapM (mapM isInstalledDep) . depends
-
-    isInstalledDep :: UnitId -> Maybe ipkg
-    isInstalledDep pkgid =
-      case Graph.lookup pkgid (planIndex plan) of
-        Just (PreExisting ipkg)            -> Just ipkg
-        Just (Configured  _)               -> Nothing
-        Just (Processing  _)               -> Nothing
-        Just (Installed   _ (Just ipkg) _) -> Just ipkg
-        Just (Installed   _ Nothing     _) -> internalError (depOnNonLib pkgid)
-        Just (Failed      _             _) -> internalError depOnFailed
-        Nothing                            -> internalError incomplete
-    incomplete  = "install plan is not closed"
-    depOnFailed = "configured package depends on failed package"
-    depOnNonLib dep = "the configured package "
-                   ++ display (packageId pkg)
-                   ++ " depends on a non-library package "
-                   ++ display dep
-
--- | Marks packages in the graph as currently processing (e.g. building).
---
--- * The package must exist in the graph and be in the configured state.
---
-processing :: forall ipkg srcpkg iresult ifailure.
-              (HasUnitId ipkg,   PackageFixedDeps ipkg,
-               HasUnitId srcpkg, PackageFixedDeps srcpkg)
-           => [GenericReadyPackage srcpkg]
-           -> GenericInstallPlan ipkg srcpkg iresult ifailure
-           -> GenericInstallPlan ipkg srcpkg iresult ifailure
-processing pkgs plan = assert (invariant plan') plan'
-  where
-    plan' = plan {
-              planIndex = Graph.unionRight (planIndex plan) processingPkgs
-            }
-    processingPkgs :: PlanIndex ipkg srcpkg iresult ifailure
-    processingPkgs = Graph.fromList [Processing pkg | pkg <- pkgs]
-
--- | Marks a package in the graph as completed. Also saves the build result for
--- the completed package in the plan.
---
--- * The package must exist in the graph and be in the processing state.
--- * The package must have had no uninstalled dependent packages.
---
-completed :: (HasUnitId ipkg,   PackageFixedDeps ipkg,
-              HasUnitId srcpkg, PackageFixedDeps srcpkg)
-          => UnitId
-          -> Maybe ipkg -> iresult
-          -> GenericInstallPlan ipkg srcpkg iresult ifailure
-          -> GenericInstallPlan ipkg srcpkg iresult ifailure
-completed pkgid mipkg buildResult plan = assert (invariant plan') plan'
-  where
-    plan'     = plan {
-                  planIndex = Graph.insert installed
-                            . Graph.deleteKey pkgid
-                            $ planIndex plan
-                }
-    installed = Installed (lookupProcessingPackage plan pkgid) mipkg buildResult
-
--- | Marks a package in the graph as having failed. It also marks all the
--- packages that depended on it as having failed.
---
--- * The package must exist in the graph and be in the processing
--- state.
---
-failed :: (HasUnitId ipkg,   PackageFixedDeps ipkg,
-           HasUnitId srcpkg, PackageFixedDeps srcpkg)
-       => UnitId         -- ^ The id of the package that failed to install
-       -> ifailure           -- ^ The build result to use for the failed package
-       -> ifailure           -- ^ The build result to use for its dependencies
-       -> GenericInstallPlan ipkg srcpkg iresult ifailure
-       -> GenericInstallPlan ipkg srcpkg iresult ifailure
-failed pkgid buildResult buildResult' plan = assert (invariant plan') plan'
-  where
-    -- NB: failures don't update IPIDs
-    plan'    = plan {
-                 planIndex = Graph.unionRight (planIndex plan) failures
-               }
-    ReadyPackage srcpkg = lookupProcessingPackage plan pkgid
-    failures = Graph.fromList
-             $ Failed srcpkg buildResult
-             : [ Failed pkg' buildResult'
-               | Just pkg' <- map checkConfiguredPackage
-                            $ packagesThatDependOn plan pkgid ]
-
--- | Lookup the reachable packages in the reverse dependency graph.
--- Does NOT include the package for @pkgid@!
---
-packagesThatDependOn :: (HasUnitId ipkg, HasUnitId srcpkg)
-                     => GenericInstallPlan ipkg srcpkg iresult ifailure
-                     -> UnitId
-                     -> [GenericPlanPackage ipkg srcpkg iresult ifailure]
-packagesThatDependOn plan pkgid = filter ((/= pkgid) . installedUnitId)
-                                $ case Graph.revClosure (planIndex plan) [pkgid] of
-                                    Nothing -> []
-                                    Just r -> r
-
--- | Lookup a package that we expect to be in the processing state.
---
-lookupProcessingPackage :: (PackageFixedDeps ipkg, PackageFixedDeps srcpkg,
-                            HasUnitId ipkg, HasUnitId srcpkg)
-                        => GenericInstallPlan ipkg srcpkg iresult ifailure
-                        -> UnitId
-                        -> GenericReadyPackage srcpkg
-lookupProcessingPackage plan pkgid =
-  case Graph.lookup pkgid (planIndex plan) of
-    Just (Processing pkg) -> pkg
-    _  -> internalError $ "not in processing state or no such pkg " ++
-                          display pkgid
-
--- | Check a package that we expect to be in the configured or failed state.
---
-checkConfiguredPackage :: (Package srcpkg, Package ipkg)
-                       => GenericPlanPackage ipkg srcpkg iresult ifailure
-                       -> Maybe srcpkg
-checkConfiguredPackage (Configured pkg) = Just pkg
-checkConfiguredPackage (Failed     _ _) = Nothing
-checkConfiguredPackage pkg                =
-  internalError $ "not configured or no such pkg " ++ display (packageId pkg)
-
-=======
->>>>>>> a4ffb773
 -- | Replace a ready package with a pre-existing one. The pre-existing one
 -- must have exactly the same dependencies as the source one was configured
 -- with.
@@ -590,69 +300,6 @@
                   $ planIndex plan
     }
 
-<<<<<<< HEAD
--- | Replace a ready package with an installed one. The installed one
--- must have exactly the same dependencies as the source one was configured
--- with.
---
-preinstalled :: (HasUnitId ipkg,   PackageFixedDeps ipkg,
-                 HasUnitId srcpkg, PackageFixedDeps srcpkg)
-             => UnitId
-             -> Maybe ipkg -> iresult
-             -> GenericInstallPlan ipkg srcpkg iresult ifailure
-             -> GenericInstallPlan ipkg srcpkg iresult ifailure
-preinstalled pkgid mipkg buildResult plan = assert (invariant plan') plan'
-  where
-    plan' = plan { planIndex = Graph.insert installed (planIndex plan) }
-    Just installed = do
-      Configured pkg <- Graph.lookup pkgid (planIndex plan)
-      rpkg <- lookupReadyPackage plan pkg
-      return (Installed rpkg mipkg buildResult)
-=======
--- | Transform an install plan by mapping a function over all the packages in
--- the plan. It can consistently change the 'UnitId' of all the packages,
--- while preserving the same overall graph structure.
---
--- The mapping function has a few constraints on it for correct operation.
--- The mapping function /may/ change the 'UnitId' of the package, but it
--- /must/ also remap the 'UnitId's of its dependencies using ths supplied
--- remapping function. Apart from this consistent remapping it /may not/
--- change the structure of the dependencies.
---
-mapPreservingGraph :: (HasUnitId ipkg,
-                       HasUnitId srcpkg,
-                       HasUnitId ipkg',   PackageFixedDeps ipkg',
-                       HasUnitId srcpkg', PackageFixedDeps srcpkg')
-                   => (  (UnitId -> UnitId)
-                      -> GenericPlanPackage ipkg  srcpkg
-                      -> GenericPlanPackage ipkg' srcpkg')
-                   -> GenericInstallPlan ipkg  srcpkg
-                   -> GenericInstallPlan ipkg' srcpkg'
-mapPreservingGraph f plan =
-    mkInstallPlan (PackageIndex.fromList pkgs')
-                  (planIndepGoals plan)
-  where
-    -- The package mapping function may change the UnitId. So we
-    -- walk over the packages in dependency order keeping track of these
-    -- package id changes and use it to supply the correct set of package
-    -- dependencies as an extra input to the package mapping function.
-
-    (_, pkgs') = foldl' f' (Map.empty, []) (reverseTopologicalOrder plan)
-
-    f' (ipkgidMap, pkgs) pkg = (ipkgidMap', pkg' : pkgs)
-      where
-       pkg' = f (mapDep ipkgidMap) pkg
-
-       ipkgidMap'
-         | ipkgid /= ipkgid' = Map.insert ipkgid ipkgid' ipkgidMap
-         | otherwise         =                           ipkgidMap
-         where
-           ipkgid  = installedUnitId pkg
-           ipkgid' = installedUnitId pkg'
-
-    mapDep ipkgidMap ipkgid = Map.findWithDefault ipkgid ipkgid ipkgidMap
->>>>>>> a4ffb773
-
 
 -- ------------------------------------------------------------
 -- * Checking validity of plans
@@ -675,47 +322,10 @@
 data PlanProblem ipkg srcpkg =
      PackageMissingDeps   (GenericPlanPackage ipkg srcpkg)
                           [PackageIdentifier]
-<<<<<<< HEAD
-   | PackageCycle         [GenericPlanPackage ipkg srcpkg iresult ifailure]
-   | PackageStateInvalid  (GenericPlanPackage ipkg srcpkg iresult ifailure)
-                          (GenericPlanPackage ipkg srcpkg iresult ifailure)
-
-=======
    | PackageCycle         [GenericPlanPackage ipkg srcpkg]
-   | PackageInconsistency PackageName [(PackageIdentifier, Version)]
    | PackageStateInvalid  (GenericPlanPackage ipkg srcpkg)
                           (GenericPlanPackage ipkg srcpkg)
 
-showPlanProblem :: (Package ipkg, Package srcpkg)
-                => PlanProblem ipkg srcpkg -> String
-showPlanProblem (PackageMissingDeps pkg missingDeps) =
-     "Package " ++ display (packageId pkg)
-  ++ " depends on the following packages which are missing from the plan: "
-  ++ intercalate ", " (map display missingDeps)
-
-showPlanProblem (PackageCycle cycleGroup) =
-     "The following packages are involved in a dependency cycle "
-  ++ intercalate ", " (map (display.packageId) cycleGroup)
-
-showPlanProblem (PackageInconsistency name inconsistencies) =
-     "Package " ++ display name
-  ++ " is required by several packages,"
-  ++ " but they require inconsistent versions:\n"
-  ++ unlines [ "  package " ++ display pkg ++ " requires "
-                            ++ display (PackageIdentifier name ver)
-             | (pkg, ver) <- inconsistencies ]
-
-showPlanProblem (PackageStateInvalid pkg pkg') =
-     "Package " ++ display (packageId pkg)
-  ++ " is in the " ++ showPlanState pkg
-  ++ " state but it depends on package " ++ display (packageId pkg')
-  ++ " which is in the " ++ showPlanState pkg'
-  ++ " state"
-  where
-    showPlanState (PreExisting _)   = "pre-existing"
-    showPlanState (Configured  _)   = "configured"
-
->>>>>>> a4ffb773
 -- | For an invalid plan, produce a detailed list of problems as human readable
 -- error messages. This is mainly intended for debugging purposes.
 -- Use 'showPlanProblem' for a human readable explanation.
@@ -723,15 +333,9 @@
 problems :: (HasUnitId ipkg,   PackageFixedDeps ipkg,
              HasUnitId srcpkg, PackageFixedDeps srcpkg)
          => IndependentGoals
-<<<<<<< HEAD
-         -> PlanIndex ipkg srcpkg iresult ifailure
-         -> [PlanProblem ipkg srcpkg iresult ifailure]
-problems _indepGoals index =
-=======
          -> PlanIndex ipkg srcpkg
          -> [PlanProblem ipkg srcpkg]
 problems indepGoals index =
->>>>>>> a4ffb773
 
      [ PackageMissingDeps pkg
        (catMaybes
@@ -749,52 +353,6 @@
                     (CD.flatDeps (depends pkg))
      , not (stateDependencyRelation pkg pkg') ]
 
-<<<<<<< HEAD
-=======
--- | The graph of packages (nodes) and dependencies (edges) must be acyclic.
---
--- * if the result is @False@ use 'PackageIndex.dependencyCycles' to find out
---   which packages are involved in dependency cycles.
---
-acyclic :: (HasUnitId ipkg,   PackageFixedDeps ipkg,
-            HasUnitId srcpkg, PackageFixedDeps srcpkg)
-        => PlanIndex ipkg srcpkg -> Bool
-acyclic = null . PlanIndex.dependencyCycles
-
--- | An installation plan is closed if for every package in the set, all of
--- its dependencies are also in the set. That is, the set is closed under the
--- dependency relation.
---
--- * if the result is @False@ use 'PackageIndex.brokenPackages' to find out
---   which packages depend on packages not in the index.
---
-closed :: (PackageFixedDeps ipkg,
-           PackageFixedDeps srcpkg)
-       => PlanIndex ipkg srcpkg -> Bool
-closed = null . PlanIndex.brokenPackages
-
--- | An installation plan is consistent if all dependencies that target a
--- single package name, target the same version.
---
--- This is slightly subtle. It is not the same as requiring that there be at
--- most one version of any package in the set. It only requires that of
--- packages which have more than one other package depending on them. We could
--- actually make the condition even more precise and say that different
--- versions are OK so long as they are not both in the transitive closure of
--- any other package (or equivalently that their inverse closures do not
--- intersect). The point is we do not want to have any packages depending
--- directly or indirectly on two different versions of the same package. The
--- current definition is just a safe approximation of that.
---
--- * if the result is @False@ use 'PackageIndex.dependencyInconsistencies' to
---   find out which packages are.
---
-consistent :: (HasUnitId ipkg,   PackageFixedDeps ipkg,
-               HasUnitId srcpkg, PackageFixedDeps srcpkg)
-           => PlanIndex ipkg srcpkg -> Bool
-consistent = null . PlanIndex.dependencyInconsistencies (IndependentGoals False)
-
->>>>>>> a4ffb773
 -- | The states of packages have that depend on each other must respect
 -- this relation. That is for very case where package @a@ depends on
 -- package @b@ we require that @dependencyStatesOk a b = True@.
@@ -808,11 +366,10 @@
 stateDependencyRelation (PreExisting _) (Configured  _) = False
 
 
-<<<<<<< HEAD
-
-
-reverseTopologicalOrder :: GenericInstallPlan ipkg srcpkg iresult ifailure
-                        -> [GenericPlanPackage ipkg srcpkg iresult ifailure]
+
+
+reverseTopologicalOrder :: GenericInstallPlan ipkg srcpkg
+                        -> [GenericPlanPackage ipkg srcpkg]
 reverseTopologicalOrder plan = Graph.revTopSort (planIndex plan)
 
 
@@ -822,9 +379,9 @@
     -- Maybe this should be a UnitId not ConfiguredId?
     => (   (SolverId -> ConfiguredId)
         -> SolverInstallPlan.SolverPlanPackage
-        -> GenericPlanPackage ipkg srcpkg iresult ifailure    )
+        -> GenericPlanPackage ipkg srcpkg    )
     -> SolverInstallPlan
-    -> GenericInstallPlan ipkg srcpkg iresult ifailure
+    -> GenericInstallPlan ipkg srcpkg
 fromSolverInstallPlan f plan =
     mkInstallPlan (Graph.fromList pkgs')
                   (SolverInstallPlan.planIndepGoals plan)
@@ -889,51 +446,6 @@
       }
       where
         deps = fmap (map mapDep) (solverPkgDeps spkg)
-=======
--- | Compute the dependency closure of a package in a install plan
---
-dependencyClosure :: GenericInstallPlan ipkg srcpkg
-                  -> [UnitId]
-                  -> [GenericPlanPackage ipkg srcpkg]
-dependencyClosure plan =
-    map (planPkgOf plan)
-  . concatMap Tree.flatten
-  . Graph.dfs (planGraph plan)
-  . map (planVertexOf plan)
-
-
-reverseDependencyClosure :: GenericInstallPlan ipkg srcpkg
-                         -> [UnitId]
-                         -> [GenericPlanPackage ipkg srcpkg]
-reverseDependencyClosure plan =
-    map (planPkgOf plan)
-  . concatMap Tree.flatten
-  . Graph.dfs (planGraphRev plan)
-  . map (planVertexOf plan)
-
-
-topologicalOrder :: GenericInstallPlan ipkg srcpkg
-                 -> [GenericPlanPackage ipkg srcpkg]
-topologicalOrder plan =
-    map (planPkgOf plan)
-  . Graph.topSort
-  $ planGraph plan
-
-
--- | Return all the packages in the 'InstallPlan' in reverse topological order.
--- That is, for each package, all depencencies of the package appear first.
---
--- Compared to 'executionOrder', this function returns all the installed and
--- source packages rather than just the source ones. Also, while both this
--- and 'executionOrder' produce reverse topological orderings of the package
--- dependency graph, it is not necessarily exactly the same order.
---
-reverseTopologicalOrder :: GenericInstallPlan ipkg srcpkg
-                        -> [GenericPlanPackage ipkg srcpkg]
-reverseTopologicalOrder plan =
-    map (planPkgOf plan)
-  . Graph.topSort
-  $ planGraphRev plan
 
 
 -- ------------------------------------------------------------
@@ -1224,5 +736,4 @@
             results'   = Map.insert pkgid result results `Map.union` depResults
             depResults = Map.fromList
                            [ (installedUnitId deppkg, Left (depFailure deppkg))
-                           | deppkg <- depsfailed ]
->>>>>>> a4ffb773
+                           | deppkg <- depsfailed ]